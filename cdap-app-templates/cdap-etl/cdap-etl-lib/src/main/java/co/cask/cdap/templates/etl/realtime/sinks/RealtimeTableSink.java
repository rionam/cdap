--- conflicted
+++ resolved
@@ -25,10 +25,6 @@
 import co.cask.cdap.api.dataset.table.Table;
 import co.cask.cdap.api.templates.plugins.PluginConfig;
 import co.cask.cdap.templates.etl.api.PipelineConfigurer;
-<<<<<<< HEAD
-import co.cask.cdap.templates.etl.api.config.ETLStage;
-=======
->>>>>>> 2870fffb
 import co.cask.cdap.templates.etl.api.realtime.DataWriter;
 import co.cask.cdap.templates.etl.api.realtime.RealtimeContext;
 import co.cask.cdap.templates.etl.api.realtime.RealtimeSink;
@@ -37,10 +33,7 @@
 import com.google.common.base.Preconditions;
 import com.google.common.base.Strings;
 
-<<<<<<< HEAD
-=======
 import java.util.Map;
->>>>>>> 2870fffb
 import javax.annotation.Nullable;
 
 /**
@@ -91,21 +84,13 @@
   }
 
   @Override
-<<<<<<< HEAD
-  public void configurePipeline(ETLStage stageConfig, PipelineConfigurer pipelineConfigurer) {
-=======
   public void configurePipeline(PipelineConfigurer pipelineConfigurer) {
     Map<String, String> properties = tableConfig.getProperties().getProperties();
->>>>>>> 2870fffb
     Preconditions.checkArgument(!Strings.isNullOrEmpty(tableConfig.name), "Dataset name must be given.");
     Preconditions.checkArgument(!Strings.isNullOrEmpty(tableConfig.rowField),
                                 "Field to be used as rowkey must be given.");
     pipelineConfigurer.createDataset(tableConfig.name, Table.class.getName(), DatasetProperties.builder()
-<<<<<<< HEAD
-      .addAll(stageConfig.getProperties())
-=======
       .addAll(properties)
->>>>>>> 2870fffb
       .build());
   }
 
