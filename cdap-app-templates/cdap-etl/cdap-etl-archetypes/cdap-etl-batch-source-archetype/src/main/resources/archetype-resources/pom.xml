--- conflicted
+++ resolved
@@ -27,17 +27,13 @@
 
   <properties>
     <project.build.sourceEncoding>UTF-8</project.build.sourceEncoding>
-<<<<<<< HEAD
     <cdap.version>3.4.0-SNAPSHOT</cdap.version>
-=======
-    <cdap.version>3.3.1-SNAPSHOT</cdap.version>
     <!-- properties for script build step that creates the config files for the artifacts -->
     <widgets.dir>widgets</widgets.dir>
     <docs.dir>docs</docs.dir>
     <etl.versionRange>[3.3.0,10.0.0-SNAPSHOT)</etl.versionRange>
     <!-- this is here because project.basedir evaluates to null in the script build step -->
     <main.basedir>${project.basedir}</main.basedir>
->>>>>>> 654d28c5
   </properties>
 
   <repositories>
