//
// Autogenerated by Thrift Compiler (0.7.0)
//
// DO NOT EDIT UNLESS YOU ARE SURE THAT YOU KNOW WHAT YOU ARE DOING
//
var Thrift = require('thrift').Thrift;
var ttypes = module.exports = {};
ttypes.MetricTimeseriesLevel = {
'ACCOUNT_LEVEL' : 1,
'APPLICATION_LEVEL' : 2,
'FLOW_LEVEL' : 3,
'FLOWLET_LEVEL' : 4,
'RUNID_LEVEL' : 5
};
var Counter = module.exports.Counter = function(args) {
  this.qualifier = null;
  this.name = null;
  this.value = null;
  if (args) {
    if (args.qualifier !== undefined) {
      this.qualifier = args.qualifier;
    }
    if (args.name !== undefined) {
      this.name = args.name;
    }
    if (args.value !== undefined) {
      this.value = args.value;
    }
  }
};
Counter.prototype = {};
Counter.prototype.read = function(input) {
  input.readStructBegin();
  while (true)
  {
    var ret = input.readFieldBegin();
    var fname = ret.fname;
    var ftype = ret.ftype;
    var fid = ret.fid;
    if (ftype == Thrift.Type.STOP) {
      break;
    }
    switch (fid)
    {
      case 1:
      if (ftype == Thrift.Type.STRING) {
        this.qualifier = input.readString();
      } else {
        input.skip(ftype);
      }
      break;
      case 2:
      if (ftype == Thrift.Type.STRING) {
        this.name = input.readString();
      } else {
        input.skip(ftype);
      }
      break;
      case 3:
      if (ftype == Thrift.Type.DOUBLE) {
        this.value = input.readDouble();
      } else {
        input.skip(ftype);
      }
      break;
      default:
        input.skip(ftype);
    }
    input.readFieldEnd();
  }
  input.readStructEnd();
  return;
};

Counter.prototype.write = function(output) {
  output.writeStructBegin('Counter');
  if (this.qualifier) {
    output.writeFieldBegin('qualifier', Thrift.Type.STRING, 1);
    output.writeString(this.qualifier);
    output.writeFieldEnd();
  }
  if (this.name) {
    output.writeFieldBegin('name', Thrift.Type.STRING, 2);
    output.writeString(this.name);
    output.writeFieldEnd();
  }
  if (this.value) {
    output.writeFieldBegin('value', Thrift.Type.DOUBLE, 3);
    output.writeDouble(this.value);
    output.writeFieldEnd();
  }
  output.writeFieldStop();
  output.writeStructEnd();
  return;
};

var MetricsServiceException = module.exports.MetricsServiceException = function(args) {
  Thrift.TException.call(this, "MetricsServiceException")
  this.name = "MetricsServiceException"
  this.message = null;
  if (args) {
    if (args.message !== undefined) {
      this.message = args.message;
    }
  }
};
Thrift.inherits(MetricsServiceException, Thrift.TException);
MetricsServiceException.prototype.name = 'MetricsServiceException';
MetricsServiceException.prototype.read = function(input) {
  input.readStructBegin();
  while (true)
  {
    var ret = input.readFieldBegin();
    var fname = ret.fname;
    var ftype = ret.ftype;
    var fid = ret.fid;
    if (ftype == Thrift.Type.STOP) {
      break;
    }
    switch (fid)
    {
      case 1:
      if (ftype == Thrift.Type.STRING) {
        this.message = input.readString();
      } else {
        input.skip(ftype);
      }
      break;
      case 0:
        input.skip(ftype);
        break;
      default:
        input.skip(ftype);
    }
    input.readFieldEnd();
  }
  input.readStructEnd();
  return;
};

MetricsServiceException.prototype.write = function(output) {
  output.writeStructBegin('MetricsServiceException');
  if (this.message) {
    output.writeFieldBegin('message', Thrift.Type.STRING, 1);
    output.writeString(this.message);
    output.writeFieldEnd();
  }
  output.writeFieldStop();
  output.writeStructEnd();
  return;
};

var FlowArgument = module.exports.FlowArgument = function(args) {
  this.accountId = null;
  this.applicationId = null;
  this.flowId = null;
  this.runId = null;
  this.flowletId = null;
  this.instanceId = null;
  if (args) {
    if (args.accountId !== undefined) {
      this.accountId = args.accountId;
    }
    if (args.applicationId !== undefined) {
      this.applicationId = args.applicationId;
    }
    if (args.flowId !== undefined) {
      this.flowId = args.flowId;
    }
    if (args.runId !== undefined) {
      this.runId = args.runId;
    }
    if (args.flowletId !== undefined) {
      this.flowletId = args.flowletId;
    }
    if (args.instanceId !== undefined) {
      this.instanceId = args.instanceId;
    }
  }
};
FlowArgument.prototype = {};
FlowArgument.prototype.read = function(input) {
  input.readStructBegin();
  while (true)
  {
    var ret = input.readFieldBegin();
    var fname = ret.fname;
    var ftype = ret.ftype;
    var fid = ret.fid;
    if (ftype == Thrift.Type.STOP) {
      break;
    }
    switch (fid)
    {
      case 1:
      if (ftype == Thrift.Type.STRING) {
        this.accountId = input.readString();
      } else {
        input.skip(ftype);
      }
      break;
      case 2:
      if (ftype == Thrift.Type.STRING) {
        this.applicationId = input.readString();
      } else {
        input.skip(ftype);
      }
      break;
      case 3:
      if (ftype == Thrift.Type.STRING) {
        this.flowId = input.readString();
      } else {
        input.skip(ftype);
      }
      break;
      case 4:
      if (ftype == Thrift.Type.STRING) {
        this.runId = input.readString();
      } else {
        input.skip(ftype);
      }
      break;
      case 5:
      if (ftype == Thrift.Type.STRING) {
        this.flowletId = input.readString();
      } else {
        input.skip(ftype);
      }
      break;
      case 6:
      if (ftype == Thrift.Type.I32) {
        this.instanceId = input.readI32();
      } else {
        input.skip(ftype);
      }
      break;
      default:
        input.skip(ftype);
    }
    input.readFieldEnd();
  }
  input.readStructEnd();
  return;
};

FlowArgument.prototype.write = function(output) {
  output.writeStructBegin('FlowArgument');
  if (this.accountId) {
    output.writeFieldBegin('accountId', Thrift.Type.STRING, 1);
    output.writeString(this.accountId);
    output.writeFieldEnd();
  }
  if (this.applicationId) {
    output.writeFieldBegin('applicationId', Thrift.Type.STRING, 2);
    output.writeString(this.applicationId);
    output.writeFieldEnd();
  }
  if (this.flowId) {
    output.writeFieldBegin('flowId', Thrift.Type.STRING, 3);
    output.writeString(this.flowId);
    output.writeFieldEnd();
  }
  if (this.runId) {
    output.writeFieldBegin('runId', Thrift.Type.STRING, 4);
    output.writeString(this.runId);
    output.writeFieldEnd();
  }
  if (this.flowletId) {
    output.writeFieldBegin('flowletId', Thrift.Type.STRING, 5);
    output.writeString(this.flowletId);
    output.writeFieldEnd();
  }
  if (this.instanceId) {
    output.writeFieldBegin('instanceId', Thrift.Type.I32, 6);
    output.writeI32(this.instanceId);
    output.writeFieldEnd();
  }
  output.writeFieldStop();
  output.writeStructEnd();
  return;
};

var CounterRequest = module.exports.CounterRequest = function(args) {
  this.argument = null;
  this.name = null;
  if (args) {
    if (args.argument !== undefined) {
      this.argument = args.argument;
    }
    if (args.name !== undefined) {
      this.name = args.name;
    }
  }
};
CounterRequest.prototype = {};
CounterRequest.prototype.read = function(input) {
  input.readStructBegin();
  while (true)
  {
    var ret = input.readFieldBegin();
    var fname = ret.fname;
    var ftype = ret.ftype;
    var fid = ret.fid;
    if (ftype == Thrift.Type.STOP) {
      break;
    }
    switch (fid)
    {
      case 1:
      if (ftype == Thrift.Type.STRUCT) {
        this.argument = new ttypes.FlowArgument();
        this.argument.read(input);
      } else {
        input.skip(ftype);
      }
      break;
      case 2:
      if (ftype == Thrift.Type.LIST) {
        var _size0 = 0;
        var _rtmp34;
        this.name = [];
        var _etype3 = 0;
        _rtmp34 = input.readListBegin();
        _etype3 = _rtmp34.etype;
        _size0 = _rtmp34.size;
        for (var _i5 = 0; _i5 < _size0; ++_i5)
        {
          var elem6 = null;
          elem6 = input.readString();
          this.name.push(elem6);
        }
        input.readListEnd();
      } else {
        input.skip(ftype);
      }
      break;
      default:
        input.skip(ftype);
    }
    input.readFieldEnd();
  }
  input.readStructEnd();
  return;
};

CounterRequest.prototype.write = function(output) {
  output.writeStructBegin('CounterRequest');
  if (this.argument) {
    output.writeFieldBegin('argument', Thrift.Type.STRUCT, 1);
    this.argument.write(output);
    output.writeFieldEnd();
  }
  if (this.name) {
    output.writeFieldBegin('name', Thrift.Type.LIST, 2);
    output.writeListBegin(Thrift.Type.STRING, this.name.length);
    for (var iter7 in this.name)
    {
      if (this.name.hasOwnProperty(iter7))
      {
        iter7 = this.name[iter7];
        output.writeString(iter7);
      }
    }
    output.writeListEnd();
    output.writeFieldEnd();
  }
  output.writeFieldStop();
  output.writeStructEnd();
  return;
};

var DataPoint = module.exports.DataPoint = function(args) {
  this.timestamp = null;
  this.value = null;
  if (args) {
    if (args.timestamp !== undefined) {
      this.timestamp = args.timestamp;
    }
    if (args.value !== undefined) {
      this.value = args.value;
    }
  }
};
DataPoint.prototype = {};
DataPoint.prototype.read = function(input) {
  input.readStructBegin();
  while (true)
  {
    var ret = input.readFieldBegin();
    var fname = ret.fname;
    var ftype = ret.ftype;
    var fid = ret.fid;
    if (ftype == Thrift.Type.STOP) {
      break;
    }
    switch (fid)
    {
      case 1:
      if (ftype == Thrift.Type.I64) {
        this.timestamp = input.readI64();
      } else {
        input.skip(ftype);
      }
      break;
      case 2:
      if (ftype == Thrift.Type.DOUBLE) {
        this.value = input.readDouble();
      } else {
        input.skip(ftype);
      }
      break;
      default:
        input.skip(ftype);
    }
    input.readFieldEnd();
  }
  input.readStructEnd();
  return;
};

DataPoint.prototype.write = function(output) {
  output.writeStructBegin('DataPoint');
  if (this.timestamp) {
    output.writeFieldBegin('timestamp', Thrift.Type.I64, 1);
    output.writeI64(this.timestamp);
    output.writeFieldEnd();
  }
  if (this.value) {
    output.writeFieldBegin('value', Thrift.Type.DOUBLE, 2);
    output.writeDouble(this.value);
    output.writeFieldEnd();
  }
  output.writeFieldStop();
  output.writeStructEnd();
  return;
};

var DataPoints = module.exports.DataPoints = function(args) {
  this.points = null;
  this.latest = null;
  if (args) {
    if (args.points !== undefined) {
      this.points = args.points;
    }
    if (args.latest !== undefined) {
      this.latest = args.latest;
    }
  }
};
DataPoints.prototype = {};
DataPoints.prototype.read = function(input) {
  input.readStructBegin();
  while (true)
  {
    var ret = input.readFieldBegin();
    var fname = ret.fname;
    var ftype = ret.ftype;
    var fid = ret.fid;
    if (ftype == Thrift.Type.STOP) {
      break;
    }
    switch (fid)
    {
      case 1:
      if (ftype == Thrift.Type.MAP) {
        var _size8 = 0;
        var _rtmp312;
        this.points = {};
        var _ktype9 = 0;
        var _vtype10 = 0;
        _rtmp312 = input.readMapBegin();
        _ktype9 = _rtmp312.ktype;
        _vtype10 = _rtmp312.vtype;
        _size8 = _rtmp312.size;
        for (var _i13 = 0; _i13 < _size8; ++_i13)
        {
<<<<<<< HEAD
          /*
          if (_i13 > 0 ) {
            if (input.rstack.length > input.rpos[input.rpos.length -1] + 1) {
              input.rstack.pop();
            }
          }
          */
=======
>>>>>>> 38059b02
          var key14 = null;
          var val15 = null;
          key14 = input.readString();
          var _size16 = 0;
          var _rtmp320;
          val15 = [];
          var _etype19 = 0;
          _rtmp320 = input.readListBegin();
          _etype19 = _rtmp320.etype;
          _size16 = _rtmp320.size;
          for (var _i21 = 0; _i21 < _size16; ++_i21)
          {
            var elem22 = null;
            elem22 = new ttypes.DataPoint();
            elem22.read(input);
            val15.push(elem22);
          }
          input.readListEnd();
          this.points[key14] = val15;
        }
        input.readMapEnd();
      } else {
        input.skip(ftype);
      }
      break;
      case 2:
      if (ftype == Thrift.Type.MAP) {
        var _size23 = 0;
        var _rtmp327;
        this.latest = {};
        var _ktype24 = 0;
        var _vtype25 = 0;
        _rtmp327 = input.readMapBegin();
        _ktype24 = _rtmp327.ktype;
        _vtype25 = _rtmp327.vtype;
        _size23 = _rtmp327.size;
        for (var _i28 = 0; _i28 < _size23; ++_i28)
        {
<<<<<<< HEAD
          /*
          if (_i28 > 0 ) {
            if (input.rstack.length > input.rpos[input.rpos.length -1] + 1) {
              input.rstack.pop();
            }
          }
          */
=======
>>>>>>> 38059b02
          var key29 = null;
          var val30 = null;
          key29 = input.readString();
          val30 = input.readDouble();
          this.latest[key29] = val30;
        }
        input.readMapEnd();
      } else {
        input.skip(ftype);
      }
      break;
      default:
        input.skip(ftype);
    }
    input.readFieldEnd();
  }
  input.readStructEnd();
  return;
};

DataPoints.prototype.write = function(output) {
  output.writeStructBegin('DataPoints');
  if (this.points) {
    output.writeFieldBegin('points', Thrift.Type.MAP, 1);
    output.writeMapBegin(Thrift.Type.STRING, Thrift.Type.LIST, Thrift.objectLength(this.points));
    for (var kiter31 in this.points)
    {
      if (this.points.hasOwnProperty(kiter31))
      {
        var viter32 = this.points[kiter31];
        output.writeString(kiter31);
        output.writeListBegin(Thrift.Type.STRUCT, viter32.length);
        for (var iter33 in viter32)
        {
          if (viter32.hasOwnProperty(iter33))
          {
            iter33 = viter32[iter33];
            iter33.write(output);
          }
        }
        output.writeListEnd();
      }
    }
    output.writeMapEnd();
    output.writeFieldEnd();
  }
  if (this.latest) {
    output.writeFieldBegin('latest', Thrift.Type.MAP, 2);
    output.writeMapBegin(Thrift.Type.STRING, Thrift.Type.DOUBLE, Thrift.objectLength(this.latest));
    for (var kiter34 in this.latest)
    {
      if (this.latest.hasOwnProperty(kiter34))
      {
        var viter35 = this.latest[kiter34];
        output.writeString(kiter34);
        output.writeDouble(viter35);
      }
    }
    output.writeMapEnd();
    output.writeFieldEnd();
  }
  output.writeFieldStop();
  output.writeStructEnd();
  return;
};

var TimeseriesRequest = module.exports.TimeseriesRequest = function(args) {
  this.argument = null;
  this.metrics = null;
  this.level = null;
  this.startts = null;
  this.endts = null;
  this.summary = true;
  if (args) {
    if (args.argument !== undefined) {
      this.argument = args.argument;
    }
    if (args.metrics !== undefined) {
      this.metrics = args.metrics;
    }
    if (args.level !== undefined) {
      this.level = args.level;
    }
    if (args.startts !== undefined) {
      this.startts = args.startts;
    }
    if (args.endts !== undefined) {
      this.endts = args.endts;
    }
    if (args.summary !== undefined) {
      this.summary = args.summary;
    }
  }
};
TimeseriesRequest.prototype = {};
TimeseriesRequest.prototype.read = function(input) {
  input.readStructBegin();
  while (true)
  {
    var ret = input.readFieldBegin();
    var fname = ret.fname;
    var ftype = ret.ftype;
    var fid = ret.fid;
    if (ftype == Thrift.Type.STOP) {
      break;
    }
    switch (fid)
    {
      case 1:
      if (ftype == Thrift.Type.STRUCT) {
        this.argument = new ttypes.FlowArgument();
        this.argument.read(input);
      } else {
        input.skip(ftype);
      }
      break;
      case 2:
      if (ftype == Thrift.Type.LIST) {
        var _size36 = 0;
        var _rtmp340;
        this.metrics = [];
        var _etype39 = 0;
        _rtmp340 = input.readListBegin();
        _etype39 = _rtmp340.etype;
        _size36 = _rtmp340.size;
        for (var _i41 = 0; _i41 < _size36; ++_i41)
        {
          var elem42 = null;
          elem42 = input.readString();
          this.metrics.push(elem42);
        }
        input.readListEnd();
      } else {
        input.skip(ftype);
      }
      break;
      case 3:
      if (ftype == Thrift.Type.I32) {
        this.level = input.readI32();
      } else {
        input.skip(ftype);
      }
      break;
      case 4:
      if (ftype == Thrift.Type.I64) {
        this.startts = input.readI64();
      } else {
        input.skip(ftype);
      }
      break;
      case 5:
      if (ftype == Thrift.Type.I64) {
        this.endts = input.readI64();
      } else {
        input.skip(ftype);
      }
      break;
      case 6:
      if (ftype == Thrift.Type.BOOL) {
        this.summary = input.readBool();
      } else {
        input.skip(ftype);
      }
      break;
      default:
        input.skip(ftype);
    }
    input.readFieldEnd();
  }
  input.readStructEnd();
  return;
};

TimeseriesRequest.prototype.write = function(output) {
  output.writeStructBegin('TimeseriesRequest');
  if (this.argument) {
    output.writeFieldBegin('argument', Thrift.Type.STRUCT, 1);
    this.argument.write(output);
    output.writeFieldEnd();
  }
  if (this.metrics) {
    output.writeFieldBegin('metrics', Thrift.Type.LIST, 2);
    output.writeListBegin(Thrift.Type.STRING, this.metrics.length);
    for (var iter43 in this.metrics)
    {
      if (this.metrics.hasOwnProperty(iter43))
      {
        iter43 = this.metrics[iter43];
        output.writeString(iter43);
      }
    }
    output.writeListEnd();
    output.writeFieldEnd();
  }
  if (this.level) {
    output.writeFieldBegin('level', Thrift.Type.I32, 3);
    output.writeI32(this.level);
    output.writeFieldEnd();
  }
  if (this.startts) {
    output.writeFieldBegin('startts', Thrift.Type.I64, 4);
    output.writeI64(this.startts);
    output.writeFieldEnd();
  }
  if (this.endts) {
    output.writeFieldBegin('endts', Thrift.Type.I64, 5);
    output.writeI64(this.endts);
    output.writeFieldEnd();
  }
  if (this.summary) {
    output.writeFieldBegin('summary', Thrift.Type.BOOL, 6);
    output.writeBool(this.summary);
    output.writeFieldEnd();
  }
  output.writeFieldStop();
  output.writeStructEnd();
  return;
};
<|MERGE_RESOLUTION|>--- conflicted
+++ resolved
@@ -474,16 +474,6 @@
         _size8 = _rtmp312.size;
         for (var _i13 = 0; _i13 < _size8; ++_i13)
         {
-<<<<<<< HEAD
-          /*
-          if (_i13 > 0 ) {
-            if (input.rstack.length > input.rpos[input.rpos.length -1] + 1) {
-              input.rstack.pop();
-            }
-          }
-          */
-=======
->>>>>>> 38059b02
           var key14 = null;
           var val15 = null;
           key14 = input.readString();
@@ -522,16 +512,6 @@
         _size23 = _rtmp327.size;
         for (var _i28 = 0; _i28 < _size23; ++_i28)
         {
-<<<<<<< HEAD
-          /*
-          if (_i28 > 0 ) {
-            if (input.rstack.length > input.rpos[input.rpos.length -1] + 1) {
-              input.rstack.pop();
-            }
-          }
-          */
-=======
->>>>>>> 38059b02
           var key29 = null;
           var val30 = null;
           key29 = input.readString();
