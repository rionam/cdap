package com.continuuity.gateway;

/**
 * Constants is a utility class that contains a set of universal constants
 * that are used throughout the Gateway project.
 */
public class Constants {
  /**
   * Corresponds to account id used when running AppFabric in local mode.
   * NOTE: value should be in sync with the one used by UI.
   */
  public static final String DEVELOPER_ACCOUNT_ID = "developer";

  /**
   * The prefix for all continuity classes.
   */
  static final String CONTINUUITY_PREFIX = "X-Continuuity-";

  /**
   * The prefix for all gateway properties.
   */
  static final String GATEWAY_PREFIX = "gateway.";

  /**
   * Used by the external client to identify and authenticate the client.
   */
  public static final String HEADER_STREAM_CONSUMER
    = CONTINUUITY_PREFIX + "ConsumerId";

  /**
   * Used by the external client to indicate what end point an event goes to.
   */
  public static final String HEADER_DESTINATION_STREAM
    = CONTINUUITY_PREFIX + "Destination";

  /**
   * Created by gateway to annotate each event with the name of the collector
   * through which it was ingested.
   */
  public static final String HEADER_FROM_COLLECTOR
    = CONTINUUITY_PREFIX + "FromCollector";

  /**
   * List of named collectors for the gateway.
   */
  public static final String CONFIG_CONNECTORS
    = GATEWAY_PREFIX + "connectors";

  /**
   * Hostname of the gateway service.
   */
  public static final String CONFIG_HOSTNAME
    = GATEWAY_PREFIX + "hostname";

  /**
   * Whether gateway should provide ZK service discovery to the connectors.
   */
  public static final String CONFIG_DO_SERVICE_DISCOVERY
    = GATEWAY_PREFIX + "discovery";

  /**
   * Whether gateway should authenticate requests.
   */
  public static final String CONFIG_AUTHENTICATION_REQUIRED
    = GATEWAY_PREFIX + "authenticate";

  /**
   * Default setting for whether gateway should authenticate (false for local).
   */
  public static final boolean CONFIG_AUTHENTICATION_REQUIRED_DEFAULT = false;

  /**
   * Configuration parameter name for setting the cluster name.
   */
  public static final String CONFIG_CLUSTER_NAME
    = GATEWAY_PREFIX + "cluster.name";

  /**
   * Default cluster name.
   */
  public static final String CONFIG_CLUSTER_NAME_DEFAULT = "localhost";

  /**
   * Class name of a named connector.
   */
  public static final String CONFIG_CLASSNAME = "class";

  /**
   * Port number of a connector.
   */
  public static final String CONFIG_PORT = "port";

  /**
   * Number of worker threads for a connector.
   */
  public static final String CONFIG_THREADS = "threads";

  /**
   * Whether an HTTP connector supports chunked requests.
   */
  public static final String CONFIG_CHUNKING = "chunk";

  /**
   * The maximal supported size of the content of an Http request.
   */
  public static final String CONFIG_MAX_SIZE = "maxsize";

  /**
   * Whether an HTTP connector supports SSL.
   */
  public static final String CONFIG_SSL = "ssl";

  /**
   * Path prefix in an HTTP URL.
   * For instance, in http://g.d.c/rest/destination/myStream the prefix
   * is "/rest"
   */
  public static final String CONFIG_PATH_PREFIX = "prefix";

  /**
   * Middle component in the HTTP URL.
   * For instance, in http://g.d.c/rest/destination/myStream the middle is
   * /destination/
   */
  public static final String CONFIG_PATH_MIDDLE = "middle";

  /**
   * Generate the name of a property option for a named Collector. Basically
   * a helper method that concatenates some strings.
   *
   * @param collectorName The name of the Collector
   * @param propertyName  The name of the property
   * @return A fully composed collector configuration property
   */
  public static String buildConnectorPropertyName(String collectorName,
                                                  String propertyName) {

    return collectorName + "." + propertyName;
  }

  public static boolean isContinuuityHeader(String header) {
    return header.startsWith(CONTINUUITY_PREFIX);
  }

  // Defaults for various configurations

  /**
   * Default number of worker threads for a connector.
   */
  public static final int DEFAULT_THREADS = 20;

  public static final String METRICS_SERVICE_NAME =
<<<<<<< HEAD
    com.continuuity.common.conf.Constants.SERVICE_METRICS_FRONTEND_SERVER;
  public static final String FLOW_SERVICE_NAME =
    com.continuuity.common.conf.Constants.SERVICE_FLOW_SERVER;
=======
        com.continuuity.common.conf.Constants.SERVICE_METRICS_FRONTEND_SERVER;
  public static final String FLOW_SERVICE_NAME = "app.fabric.service";
>>>>>>> a5940944
} // end of Constants class<|MERGE_RESOLUTION|>--- conflicted
+++ resolved
@@ -150,12 +150,6 @@
   public static final int DEFAULT_THREADS = 20;
 
   public static final String METRICS_SERVICE_NAME =
-<<<<<<< HEAD
-    com.continuuity.common.conf.Constants.SERVICE_METRICS_FRONTEND_SERVER;
-  public static final String FLOW_SERVICE_NAME =
-    com.continuuity.common.conf.Constants.SERVICE_FLOW_SERVER;
-=======
         com.continuuity.common.conf.Constants.SERVICE_METRICS_FRONTEND_SERVER;
   public static final String FLOW_SERVICE_NAME = "app.fabric.service";
->>>>>>> a5940944
 } // end of Constants class