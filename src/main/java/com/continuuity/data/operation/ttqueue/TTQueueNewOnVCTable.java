--- conflicted
+++ resolved
@@ -8,7 +8,6 @@
 import com.continuuity.common.io.Decoder;
 import com.continuuity.common.io.Encoder;
 import com.continuuity.common.utils.Bytes;
-import com.continuuity.common.utils.ImmutablePair;
 import com.continuuity.data.operation.StatusCode;
 import com.continuuity.data.operation.executor.ReadPointer;
 import com.continuuity.data.operation.executor.Transaction;
@@ -17,14 +16,8 @@
 import com.continuuity.data.operation.ttqueue.internal.EntryMeta;
 import com.continuuity.data.operation.ttqueue.internal.EvictionHelper;
 import com.continuuity.data.operation.ttqueue.internal.TTQueueNewConstants;
-<<<<<<< HEAD
-=======
-import com.continuuity.data.table.OrderedVersionedColumnarTable;
-import com.continuuity.data.table.Scanner;
->>>>>>> 39e418b5
 import com.continuuity.data.table.VersionedColumnarTable;
 import com.google.common.base.Objects;
-import com.google.common.base.Throwables;
 import com.google.common.collect.Iterables;
 import com.google.common.collect.Lists;
 import com.google.common.collect.Maps;
@@ -36,7 +29,6 @@
 import java.io.ByteArrayOutputStream;
 import java.io.IOException;
 import java.util.ArrayList;
-import java.util.Arrays;
 import java.util.Collections;
 import java.util.Iterator;
 import java.util.List;
@@ -46,7 +38,6 @@
 import java.util.SortedSet;
 import java.util.TreeSet;
 import java.util.concurrent.atomic.AtomicLong;
-import java.util.concurrent.atomic.AtomicReference;
 
 // TODO: catch Runtime exception and translate it into OperationException
 // TODO: move all queue state manipulation methods into single class
@@ -59,7 +50,7 @@
 public class TTQueueNewOnVCTable implements TTQueue {
 
   private static final Logger LOG = LoggerFactory.getLogger(TTQueueNewOnVCTable.class);
-  protected final OrderedVersionedColumnarTable table;
+  protected final VersionedColumnarTable table;
   private final byte [] queueName;
   final TransactionOracle oracle;
 
@@ -109,12 +100,8 @@
   static final byte [] ENTRY_HEADER = {'H'};  //row  <queueName>20D<entryId>, column H
 
   // GLOBAL_LAST_EVICT_ENTRY contains the entryId of the max evicted entry of the queue.
-<<<<<<< HEAD
-  // if GLOBAL_LAST_EVICT_ENTRY is not invalid, GLOBAL_LAST_EVICT_ENTRY + 1 points to the first queue entry that can be dequeued.
-=======
   // if GLOBAL_LAST_EVICT_ENTRY is not invalid,
   // GLOBAL_LAST_EVICT_ENTRY + 1 points to the first queue entry that can be dequeued.
->>>>>>> 39e418b5
   static final byte [] GLOBAL_LAST_EVICT_ENTRY = {'L'};   //row  <queueName>30M<groupId>, column L
 
   // Columns for row = GLOBAL_EVICT_META_ROW (Global data, shared by all consumers)
@@ -138,13 +125,8 @@
   private final int MAX_CONSUMER_COUNT;
 
   private static final byte[] ENTRY_META_INVALID = new EntryMeta(EntryMeta.EntryState.INVALID).getBytes();
-  private static final byte[] ENTRY_META_VALID = new EntryMeta(EntryMeta.EntryState.VALID).getBytes();
-
-<<<<<<< HEAD
+
   public TTQueueNewOnVCTable(VersionedColumnarTable table, byte[] queueName, TransactionOracle oracle,
-=======
-  public TTQueueNewOnVCTable(OrderedVersionedColumnarTable table, byte[] queueName, TransactionOracle oracle,
->>>>>>> 39e418b5
                                 final CConfiguration conf) {
     this.table = table;
     this.queueName = queueName;
@@ -421,7 +403,6 @@
       if(entryPointer.getEntryId() < minAckEntry) {
         minAckEntry = entryPointer.getEntryId();
       }
-<<<<<<< HEAD
     }
 
     // Clean up acked entries in EvictionHelper, committed acked entries can be removed
@@ -432,18 +413,6 @@
       queueState.getEvictionHelper().addMinAckEntry(transaction.getWriteVersion(), minAckEntry);
     }
 
-=======
-    }
-
-    // Clean up acked entries in EvictionHelper, committed acked entries can be removed
-    queueState.getEvictionHelper().cleanup(transaction);
-
-    // Store the minAckEntry in EvictionHelper
-    if(minAckEntry != Long.MAX_VALUE) {
-      queueState.getEvictionHelper().addMinAckEntry(transaction.getWriteVersion(), minAckEntry);
-    }
-
->>>>>>> 39e418b5
     // Write ack state
     dequeueStrategy.saveDequeueState(consumer, consumer.getQueueConfig(), queueState, readPointer);
   }
@@ -584,12 +553,6 @@
 
     dequeueStrategy.configure(consumers, queueStates, config, groupId, oldConsumerCount, newConsumerCount, dirtyReadPointer);
 
-<<<<<<< HEAD
-    // for a new consumer group, add it to the list of configured groups
-    if (oldConsumerCount == 0) {
-      this.table.put(makeRowName(GLOBAL_GENERIC_PREFIX), makeColumnName(GLOBAL_GROUPID_PREFIX, groupId),
-                     TransactionOracle.DIRTY_WRITE_VERSION, GLOBAL_GROUPID_EXISTS_MARKER);
-=======
     // Add it to the list of configured groups
     this.table.put(makeRowName(GLOBAL_GENERIC_PREFIX), makeColumnName(GLOBAL_GROUPID_PREFIX, groupId),
                    TransactionOracle.DIRTY_WRITE_VERSION, GLOBAL_GROUPID_EXISTS_MARKER);
@@ -616,14 +579,10 @@
       }
       long id = Bytes.toLong(column, GLOBAL_GROUPID_PREFIX.length);
       ids.add(id);
->>>>>>> 39e418b5
     }
     return ids;
   }
 
-<<<<<<< HEAD
-    return oldConsumerCount;
-=======
   @Override
   public List<Long> configureGroups(List<Long> groupIds) throws OperationException {
     List<Long> toDeleteGroups = Lists.newLinkedList(listAllConfiguredGroups());
@@ -646,30 +605,6 @@
                    TransactionOracle.DIRTY_WRITE_VERSION);
     }
     return toDeleteGroups;
->>>>>>> 39e418b5
-  }
-
-  // this has package visibility for access from test package
-  List<Long> listAllConfiguredGroups() throws OperationException {
-    // read column range that includes all group ids ['G'..'H'[
-    OperationResult<Map<byte[], byte[]>> result =
-      this.table.get(makeRowName(GLOBAL_GENERIC_PREFIX), GLOBAL_GROUPID_PREFIX, GLOBAL_GROUPID_ENDRANGE,
-                     -1,  TransactionOracle.DIRTY_READ_POINTER);
-    if (result.isEmpty() || result.getValue().isEmpty()) {
-      return Collections.emptyList();
-    }
-    List<Long> ids = Lists.newArrayListWithExpectedSize(result.getValue().size());
-    for (byte[] column : result.getValue().keySet()) {
-      if (column.length != Bytes.SIZEOF_LONG + GLOBAL_GROUPID_PREFIX.length) {
-        continue; // this must be something else that ended up in this row
-      }
-      if (!Bytes.startsWith(column, GLOBAL_GROUPID_PREFIX)) {
-        continue; // this must be something else that ended up in this row (but why is it in the range?)
-      }
-      long id = Bytes.toLong(column, GLOBAL_GROUPID_PREFIX.length);
-      ids.add(id);
-    }
-    return ids;
   }
 
   @Override
@@ -1078,8 +1013,6 @@
     return maxEntryToEvict;
   }
 
-<<<<<<< HEAD
-=======
   @Override
   public void dropInflightState(QueueConsumer consumer, ReadPointer readPointer) throws OperationException {
     QueueStateImpl queueState = getQueueState(consumer, readPointer);
@@ -1089,15 +1022,6 @@
     dequeueStrategy.saveDequeueState(consumer, consumer.getQueueConfig(), queueState, readPointer);
   }
 
-  @Override
-  public Iterator<QueueEntry> getIterator(QueueEntryPointer begin, QueueEntryPointer end, ReadPointer readPointer) {
-    byte [] startRow = makeRowKey(GLOBAL_DATA_PREFIX,begin.getEntryId());
-    byte [] endRow = makeRowKey(GLOBAL_DATA_PREFIX,end.getEntryId());
-    Scanner scanner = this.table.scan(startRow, endRow, readPointer);
-    return new TTQueueNewIterator(scanner);
-  }
-
->>>>>>> 39e418b5
   private QueueStateImpl getQueueState(QueueConsumer consumer, ReadPointer readPointer) throws OperationException {
     // Determine what dequeue strategy to use based on the partitioner
     final DequeueStrategy dequeueStrategy = getDequeueStrategy(consumer.getQueueConfig().getPartitionerType());
@@ -2795,84 +2719,4 @@
       }
     }
   }
-
-  /**
-   * TTQueueNewIterator implements Iterator interface to provide iteration on top of table Scanner.
-   * remove functionality is not implemented
-   */
-  private static class TTQueueNewIterator implements Iterator<QueueEntry> {
-
-    private final Scanner scanner;
-    private boolean peeked;
-    private QueueEntry currentQueueEntry;
-    /**
-     * Construct new TTQueueNewIterator taking in Table Scanner as a parameter
-     * @param scanner Table scanner
-     */
-    private TTQueueNewIterator(Scanner scanner) {
-      this.scanner = scanner;
-      this.peeked = false;
-      this.currentQueueEntry = null;
-    }
-
-    private QueueEntry getNextValidQueueEntry() throws IOException {
-      QueueEntry entry = null;
-      if (scanner == null) {
-        return null;
-      }
-      //Get the first Entry that is Valid. If not found return null;
-      boolean done  = false;
-      while (!done){
-        ImmutablePair<byte[], Map<byte[], byte[]>> value = scanner.next();
-        if (value == null ) {
-          done  = true;
-        }  else {
-           byte [] entryMetaValue = value.getSecond().get(ENTRY_META);
-           byte [] queueEntryBytes = value.getSecond().get(GLOBAL_DATA_PREFIX);
-           boolean validEntryMeta  = (entryMetaValue != null) && (Arrays.equals(entryMetaValue, ENTRY_META_VALID));
-           if ( validEntryMeta && (queueEntryBytes !=null) ) {
-               entry  = new QueueEntry(queueEntryBytes);
-               done = true;
-             }
-        }
-      }
-      return entry;
-    }
-
-    @Override
-    public boolean hasNext() {
-      if(!peeked) {
-        peeked =true;
-        try {
-          currentQueueEntry = getNextValidQueueEntry();
-        } catch (IOException e) {
-          throw Throwables.propagate(e);
-        }
-      }
-      return (currentQueueEntry != null);
-    }
-
-    @Override
-    public QueueEntry next() {
-      if(peeked) {
-        peeked = false;
-        return currentQueueEntry;
-      } else {
-        AtomicReference<QueueEntry> entry = new AtomicReference<QueueEntry>();
-        try {
-          entry.set(getNextValidQueueEntry());
-        } catch (IOException e) {
-          throw Throwables.propagate(e);
-        }
-        currentQueueEntry = null;
-        return entry.get();
-      }
-    }
-
-    @Override
-    public void remove() {
-      throw new UnsupportedOperationException("Remove is not supported in this iterator");
-    }
-  }
-
 }