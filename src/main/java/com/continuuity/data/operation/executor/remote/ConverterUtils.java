package com.continuuity.data.operation.executor.remote;

import com.continuuity.api.data.OperationException;
import com.continuuity.api.data.OperationResult;
import com.continuuity.common.io.BinaryDecoder;
import com.continuuity.common.io.BinaryEncoder;
import com.continuuity.data.operation.ClearFabric;
import com.continuuity.data.operation.CompareAndSwap;
import com.continuuity.data.operation.Delete;
import com.continuuity.data.operation.Increment;
import com.continuuity.data.operation.OpenTable;
import com.continuuity.data.operation.OperationContext;
import com.continuuity.data.operation.Read;
import com.continuuity.data.operation.ReadAllKeys;
import com.continuuity.data.operation.ReadColumnRange;
import com.continuuity.data.operation.StatusCode;
import com.continuuity.data.operation.Write;
import com.continuuity.data.operation.executor.remote.stubs.TClearFabric;
import com.continuuity.data.operation.executor.remote.stubs.TCompareAndSwap;
import com.continuuity.data.operation.executor.remote.stubs.TDelete;
import com.continuuity.data.operation.executor.remote.stubs.TDequeueResult;
import com.continuuity.data.operation.executor.remote.stubs.TDequeueStatus;
import com.continuuity.data.operation.executor.remote.stubs.TGetGroupId;
import com.continuuity.data.operation.executor.remote.stubs.TGetQueueInfo;
import com.continuuity.data.operation.executor.remote.stubs.TIncrement;
import com.continuuity.data.operation.executor.remote.stubs.TOpenTable;
import com.continuuity.data.operation.executor.remote.stubs.TOperationContext;
import com.continuuity.data.operation.executor.remote.stubs.TOperationException;
import com.continuuity.data.operation.executor.remote.stubs.TOptionalBinary;
import com.continuuity.data.operation.executor.remote.stubs.TOptionalBinaryList;
import com.continuuity.data.operation.executor.remote.stubs.TOptionalBinaryMap;
import com.continuuity.data.operation.executor.remote.stubs.TQueueAck;
import com.continuuity.data.operation.executor.remote.stubs.TQueueConfig;
import com.continuuity.data.operation.executor.remote.stubs.TQueueConfigure;
import com.continuuity.data.operation.executor.remote.stubs.TQueueConsumer;
import com.continuuity.data.operation.executor.remote.stubs.TQueueDequeue;
import com.continuuity.data.operation.executor.remote.stubs.TQueueEnqueue;
import com.continuuity.data.operation.executor.remote.stubs.TQueueEntry;
import com.continuuity.data.operation.executor.remote.stubs.TQueueEntryPointer;
import com.continuuity.data.operation.executor.remote.stubs.TQueueInfo;
import com.continuuity.data.operation.executor.remote.stubs.TQueuePartitioner;
import com.continuuity.data.operation.executor.remote.stubs.TQueueProducer;
import com.continuuity.data.operation.executor.remote.stubs.TRead;
import com.continuuity.data.operation.executor.remote.stubs.TReadAllKeys;
import com.continuuity.data.operation.executor.remote.stubs.TReadColumnRange;
import com.continuuity.data.operation.executor.remote.stubs.TWrite;
import com.continuuity.data.operation.ttqueue.DequeueResult;
import com.continuuity.data.operation.ttqueue.QueueAck;
import com.continuuity.data.operation.ttqueue.QueueAdmin;
import com.continuuity.data.operation.ttqueue.QueueConfig;
import com.continuuity.data.operation.ttqueue.QueueConsumer;
import com.continuuity.data.operation.ttqueue.QueueDequeue;
import com.continuuity.data.operation.ttqueue.QueueEnqueue;
import com.continuuity.data.operation.ttqueue.QueueEntry;
import com.continuuity.data.operation.ttqueue.QueueEntryPointer;
import com.continuuity.data.operation.ttqueue.QueuePartitioner.PartitionerType;
import com.continuuity.data.operation.ttqueue.QueueProducer;
import com.continuuity.data.operation.ttqueue.StatefulQueueConsumer;
import com.continuuity.data.operation.ttqueue.TTQueueNewOnVCTable;
import com.google.common.collect.Lists;
import com.google.common.collect.Maps;
import org.apache.hadoop.hbase.util.Bytes;
import org.apache.thrift.TBaseHelper;
import org.slf4j.Logger;
import org.slf4j.LoggerFactory;

import java.io.ByteArrayInputStream;
import java.io.ByteArrayOutputStream;
import java.io.IOException;
import java.nio.ByteBuffer;
import java.util.ArrayList;
import java.util.List;
import java.util.Map;

import static com.continuuity.data.operation.ttqueue.QueueAdmin.QueueInfo;

public class ConverterUtils {

  private static final Logger Log =
      LoggerFactory.getLogger(ConverterUtils.class);

  /** wrap an operation context into a thrift object */
  TOperationContext wrap(OperationContext context) {
    TOperationContext tcontext = new TOperationContext(context.getAccount());
    if (context.getApplication() != null) tcontext.setApplication(context
        .getApplication());
    return tcontext;
  }

  /** unwrap an operation context */
  OperationContext unwrap(TOperationContext tcontext) {
    return new OperationContext(
        tcontext.getAccount(), tcontext.getApplication());
  }

  /** wrap an array of longs into a list of Long objects */
  List<Long> wrap(long[] array) {
    List<Long> list = new ArrayList<Long>(array.length);
    for (long num : array) list.add(num);
    return list;
  }
  /** unwrap an array of longs from a list of Long objects */
  long[] unwrapAmounts(List<Long> list) {
    long[] longs = new long[list.size()];
    int i = 0;
    for (Long value : list)
      longs[i++] = value;
    return longs;
  }
  /** wrap a byte array into a byte buffer */
  ByteBuffer wrap(byte[] bytes) {
    if (bytes == null)
      return null;
    else
      return ByteBuffer.wrap(bytes);
  }
  /** unwrap a byte array from a byte buffer */
  byte[] unwrap(ByteBuffer buf) {
    if (buf == null)
      return null;
    else
      return TBaseHelper.byteBufferToByteArray(buf);
  }

  /** wrap a byte array into an optional binary */
  TOptionalBinary wrapBinary(byte[] bytes) {
    TOptionalBinary binary = new TOptionalBinary();
    if (bytes != null) {
      binary.setValue(bytes);
    }
    return binary;
  }
  /** unwrap a byte array from an optional binary */
  OperationResult<byte[]> unwrap(TOptionalBinary binary) {
    if (binary.isSetValue()) {
      return new OperationResult<byte[]>(binary.getValue());
    } else {
      return new OperationResult<byte[]>(binary.getStatus(),
          binary.getMessage());
    }
  }

  /** wrap an array of byte arrays into a list of byte buffers */
  List<ByteBuffer> wrap(byte[][] arrays) {
    List<ByteBuffer> buffers = new ArrayList<ByteBuffer>(arrays.length);
    for (byte[] array : arrays)
      buffers.add(wrap(array));
    return buffers;
  }
  /** wrap an list of byte arrays into a list of byte buffers */
  List<ByteBuffer> wrap(List<byte[]> arrays) {
    List<ByteBuffer> buffers = new ArrayList<ByteBuffer>(arrays.size());
    for (byte[] array : arrays)
      buffers.add(wrap(array));
    return buffers;
  }
  /** unwrap an array of byte arrays from a list of byte buffers */
  byte[][] unwrap(List<ByteBuffer> buffers) {
    byte[][] arrays = new byte[buffers.size()][];
    int i = 0;
    for (ByteBuffer buffer : buffers)
      arrays[i++] = unwrap(buffer);
    return arrays;
  }
  /** unwrap an array of byte arrays from a list of byte buffers */
  List<byte[]> unwrapList(List<ByteBuffer> buffers) {
    List<byte[]> arrays = new ArrayList<byte[]>(buffers.size());
    for (ByteBuffer buffer : buffers)
      arrays.add(unwrap(buffer));
    return arrays;
  }

  /** wrap a map of byte arrays into an optional map of byte buffers */
  TOptionalBinaryList wrapList(OperationResult<List<byte[]>> result) {
    TOptionalBinaryList opt = new TOptionalBinaryList();
    if (result.isEmpty()) {
      opt.setStatus(result.getStatus());
      opt.setMessage(result.getMessage());
    } else {
      opt.setTheList(wrap(result.getValue()));
    }
    return opt;
  }
  /** unwrap an optional map of byte buffers */
  OperationResult<List<byte[]>> unwrap(TOptionalBinaryList opt) {
    if (opt.isSetTheList()) {
      return new OperationResult<List<byte[]>>(unwrapList(opt.getTheList()));
    } else {
      return new OperationResult<List<byte[]>>(opt.getStatus(),
          opt.getMessage());
    }
  }

  /** wrap a map of byte arrays into a map of byte buffers */
  Map<ByteBuffer, TOptionalBinary> wrap(Map<byte[], byte[]> map) {
    if (map == null)
      return null;
    Map<ByteBuffer, TOptionalBinary> result = Maps.newHashMap();
    for(Map.Entry<byte[], byte[]> entry : map.entrySet())
      result.put(wrap(entry.getKey()), wrapBinary(entry.getValue()));
    return result;
  }
  /** unwrap a map of byte arrays from a map of byte buffers */
  Map<byte[], byte[]> unwrap(Map<ByteBuffer, TOptionalBinary> map) {
    Map<byte[], byte[]> result = Maps.newTreeMap(Bytes.BYTES_COMPARATOR);
    for(Map.Entry<ByteBuffer, TOptionalBinary> entry : map.entrySet())
      result.put(unwrap(entry.getKey()), unwrap(entry.getValue()).getValue());
    return result;
  }

  /** wrap a map of byte arrays into an optional map of byte buffers */
  TOptionalBinaryMap wrapMap(OperationResult<Map<byte[], byte[]>> result) {
    TOptionalBinaryMap opt = new TOptionalBinaryMap();
    if (result.isEmpty()) {
      opt.setStatus(result.getStatus());
      opt.setMessage(result.getMessage());
    } else {
      opt.setTheMap(wrap(result.getValue()));
    }
    return opt;
  }
  /** unwrap an optional map of byte buffers */
  OperationResult<Map<byte[], byte[]>> unwrap(TOptionalBinaryMap opt) {
    if (opt.isSetTheMap()) {
      return new OperationResult<Map<byte[], byte[]>>(unwrap(opt.getTheMap()));
    } else {
      return new OperationResult<Map<byte[], byte[]>>(
          opt.getStatus(), opt.getMessage());
    }
  }

  /** wrap a ClearFabric operation */
  TClearFabric wrap(ClearFabric clearFabric) {
    TClearFabric tClearFabric = new TClearFabric(
        clearFabric.shouldClearData(),
        clearFabric.shouldClearMeta(),
        clearFabric.shouldClearTables(),
        clearFabric.shouldClearQueues(),
        clearFabric.shouldClearStreams(),
        clearFabric.getId());
    if (clearFabric.getMetricName() != null) {
      tClearFabric.setMetric(clearFabric.getMetricName());
    }
    return tClearFabric;
  }
  /** unwrap a ClearFabric operation */
  ClearFabric unwrap(TClearFabric tClearFabric) {
    ArrayList<ClearFabric.ToClear> toClear = Lists.newArrayList();
    if (tClearFabric.isClearData()) toClear.add(ClearFabric.ToClear.DATA);
    if (tClearFabric.isClearMeta()) toClear.add(ClearFabric.ToClear.META);
    if (tClearFabric.isClearTables()) toClear.add(ClearFabric.ToClear.TABLES);
    if (tClearFabric.isClearQueues()) toClear.add(ClearFabric.ToClear.QUEUES);
    if (tClearFabric.isClearStreams()) toClear.add(ClearFabric.ToClear.STREAMS);
    ClearFabric clearFabric = new ClearFabric(tClearFabric.getId(), toClear);
    if (tClearFabric.isSetMetric()) {
      clearFabric.setMetricName(tClearFabric.getMetric());
    }
    return clearFabric;
  }

  /** wrap an OpenTable operation */
  public TOpenTable wrap(OpenTable openTable) {
    TOpenTable tOpenTable = new TOpenTable(openTable.getTableName(), openTable.getId());
    if (openTable.getMetricName() != null) {
      tOpenTable.setMetric(openTable.getMetricName());
    }
    return tOpenTable;
  }
  /** unwrap an OpenTable operation */
  public OpenTable unwrap(TOpenTable tOpenTable) {
    OpenTable openTable = new OpenTable(tOpenTable.getId(), tOpenTable.getTable());
    if (tOpenTable.isSetMetric()) {
      openTable.setMetricName(tOpenTable.getMetric());
    }
    return openTable;
  }

  /** wrap a Write operation */
  TWrite wrap(Write write) {
    TWrite tWrite = new TWrite(
        wrap(write.getKey()),
        wrap(write.getColumns()),
        wrap(write.getValues()),
        write.getId());
    if (write.getTable() != null) {
      tWrite.setTable(write.getTable());
    }
    if (write.getMetricName() != null) {
      tWrite.setMetric(write.getMetricName());
    }
    return tWrite;
  }
  /** unwrap a Write operation */
  Write unwrap(TWrite tWrite) {
    Write write = new Write(
        tWrite.getId(),
        tWrite.isSetTable() ? tWrite.getTable() : null,
        tWrite.getKey(),
        unwrap(tWrite.getColumns()),
        unwrap(tWrite.getValues()));
    if (tWrite.isSetMetric()) {
      write.setMetricName(tWrite.getMetric());
    }
    return write;
  }

  /** wrap a Delete operation */
  TDelete wrap(Delete delete) {
    TDelete tDelete = new TDelete(
        wrap(delete.getKey()),
        wrap(delete.getColumns()),
        delete.getId());
    if (delete.getTable() != null) {
      tDelete.setTable(delete.getTable());
    }
    if (delete.getMetricName() != null) {
      tDelete.setMetric(delete.getMetricName());
    }
    return tDelete;
  }
  /** unwrap a Delete operation */
  Delete unwrap(TDelete tDelete) {
    Delete delete = new Delete(
        tDelete.getId(),
        tDelete.isSetTable() ? tDelete.getTable() : null,
        tDelete.getKey(),
        unwrap(tDelete.getColumns()));
    if (tDelete.isSetMetric()) {
      delete.setMetricName(tDelete.getMetric());
    }
    return delete;
  }

  /** wrap an Increment operation */
  TIncrement wrap(Increment increment) {
    TIncrement tIncrement = new TIncrement(
        wrap(increment.getKey()),
        wrap(increment.getColumns()),
        wrap(increment.getAmounts()),
        increment.getId());
    if (increment.getTable() != null) {
      tIncrement.setTable(increment.getTable());
    }
    if (increment.getMetricName() != null) {
      tIncrement.setMetric(increment.getMetricName());
    }
    return tIncrement;
  }
  /** unwrap an Increment operation */
  Increment unwrap(TIncrement tIncrement) {
    Increment increment = new Increment(
        tIncrement.getId(),
        tIncrement.isSetTable() ? tIncrement.getTable() : null,
        tIncrement.getKey(),
        unwrap(tIncrement.getColumns()),
        unwrapAmounts(tIncrement.getAmounts()));
    if (tIncrement.isSetMetric()) {
      increment.setMetricName(tIncrement.getMetric());
    }
    return increment;
  }

  /** wrap a CompareAndSwap operation */
  TCompareAndSwap wrap(CompareAndSwap compareAndSwap) {
    TCompareAndSwap tCompareAndSwap = new TCompareAndSwap(
        wrap(compareAndSwap.getKey()),
        wrap(compareAndSwap.getColumn()),
        wrap(compareAndSwap.getExpectedValue()),
        wrap(compareAndSwap.getNewValue()),
        compareAndSwap.getId());
    if (compareAndSwap.getTable() != null) {
      tCompareAndSwap.setTable(compareAndSwap.getTable());
    }
    if (compareAndSwap.getMetricName() != null) {
      tCompareAndSwap.setMetric(compareAndSwap.getMetricName());
    }
    return tCompareAndSwap;
  }
  /** unwrap a CompareAndSwap operation */
  CompareAndSwap unwrap(TCompareAndSwap tCompareAndSwap) {
    CompareAndSwap compareAndSwap = new CompareAndSwap(
        tCompareAndSwap.getId(),
        tCompareAndSwap.isSetTable() ? tCompareAndSwap.getTable() : null,
        tCompareAndSwap.getKey(),
        tCompareAndSwap.getColumn(),
        tCompareAndSwap.getExpectedValue(),
        tCompareAndSwap.getNewValue());
    if (tCompareAndSwap.isSetMetric()) {
      compareAndSwap.setMetricName(tCompareAndSwap.getMetric());
    }
    return compareAndSwap;
  }

  /** wrap a Read operation */
  TRead wrap(Read read) {
    TRead tRead = new TRead(
        wrap(read.getKey()),
        wrap(read.getColumns()),
        read.getId());
    if (read.getTable() != null) {
      tRead.setTable(read.getTable());
    }
    if (read.getMetricName() != null) {
      tRead.setMetric(read.getMetricName());
    }
    return tRead;
  }
  /** unwrap a Read operation */
  Read unwrap(TRead tRead) {
    Read read = new Read(
        tRead.getId(),
        tRead.isSetTable() ? tRead.getTable() : null,
        tRead.getKey(),
        unwrap(tRead.getColumns()));
    if (tRead.isSetMetric()) {
      read.setMetricName(tRead.getMetric());
    }
    return read;
  }

  /** wrap a ReadAllKeys operation */
  TReadAllKeys wrap(ReadAllKeys readAllKeys) {
    TReadAllKeys tReadAllKeys = new TReadAllKeys(
        readAllKeys.getOffset(),
        readAllKeys.getLimit(),
        readAllKeys.getId());
    if (readAllKeys.getTable() != null) {
      tReadAllKeys.setTable(readAllKeys.getTable());
    }
    if (readAllKeys.getMetricName() != null) {
      tReadAllKeys.setMetric(readAllKeys.getMetricName());
    }
    return tReadAllKeys;
  }
  /** unwrap a ReadAllKeys operation */
  ReadAllKeys unwrap(TReadAllKeys tReadAllKeys) {
    ReadAllKeys readAllKeys = new ReadAllKeys(
        tReadAllKeys.getId(),
        tReadAllKeys.isSetTable() ? tReadAllKeys.getTable() : null,
        tReadAllKeys.getOffset(),
        tReadAllKeys.getLimit());
    if (tReadAllKeys.isSetMetric()) {
      readAllKeys.setMetricName(tReadAllKeys.getMetric());
    }
    return readAllKeys;
  }

  /** wrap a ReadColumnRange operation */
  TReadColumnRange wrap(ReadColumnRange readColumnRange) {
    TReadColumnRange tReadColumnRange = new TReadColumnRange(
        wrap(readColumnRange.getKey()),
        wrap(readColumnRange.getStartColumn()),
        wrap(readColumnRange.getStopColumn()),
        readColumnRange.getLimit(),
        readColumnRange.getId());
    if (readColumnRange.getTable() != null) {
      tReadColumnRange.setTable(readColumnRange.getTable());
    }
    if (readColumnRange.getMetricName() != null) {
      tReadColumnRange.setMetric(readColumnRange.getMetricName());
    }
    return tReadColumnRange;
  }
  /** unwrap a ReadColumnRange operation */
  ReadColumnRange unwrap(TReadColumnRange tReadColumnRange) {
    ReadColumnRange readColumnRange = new ReadColumnRange(
        tReadColumnRange.getId(),
        tReadColumnRange.isSetTable() ? tReadColumnRange.getTable() : null,
        tReadColumnRange.getKey(),
        tReadColumnRange.getStartColumn(),
        tReadColumnRange.getStopColumn(),
        tReadColumnRange.getLimit());
    if (tReadColumnRange.isSetMetric()) {
      readColumnRange.setMetricName(tReadColumnRange.getMetric());
    }
    return readColumnRange;
  }

  /** wrap a queue entry */
  TQueueEntry wrap(QueueEntry entry) {
    TQueueEntry tQueueEntry = new TQueueEntry(wrap(entry.getData()));
    tQueueEntry.setHeader(entry.getPartitioningMap());
    return tQueueEntry;
  }
  /** unwrap a queue entry */
  QueueEntry unwrap(TQueueEntry entry) {
    return new QueueEntry(entry.getHeader(), entry.getData());
  }

  /** wrap a batch of queue entries */
  List<TQueueEntry> wrap(QueueEntry[] entries) {
    List<TQueueEntry> tQueueEntries = Lists.newArrayListWithCapacity(entries.length);
    for (QueueEntry entry : entries) {
      tQueueEntries.add(wrap(entry));
    }
    return tQueueEntries;
  }
  /** unwrap a batch of queue entries */
  QueueEntry[] unwrap(List<TQueueEntry> tEntries) {
    QueueEntry[] entries = new QueueEntry[tEntries.size()];
    int index = 0;
    for (TQueueEntry tEntry : tEntries) {
      entries[index++] = unwrap(tEntry);
    }
    return entries;
  }

  /** wrap an Enqueue operation */
  TQueueEnqueue wrap(QueueEnqueue enqueue) {
    TQueueEnqueue tQueueEnqueue = new TQueueEnqueue(
        wrap(enqueue.getKey()),
        wrap(enqueue.getEntries()),
        enqueue.getId());
    if (enqueue.getProducer() != null) {
      tQueueEnqueue.setProducer(wrap(enqueue.getProducer()));
    }
    if (enqueue.getMetricName() != null) {
      tQueueEnqueue.setMetric(enqueue.getMetricName());
    }
    return tQueueEnqueue;
  }
  /** unwrap an Enqueue operation */
  QueueEnqueue unwrap(TQueueEnqueue tEnqueue) {
    QueueEnqueue enqueue = new QueueEnqueue(
        tEnqueue.getId(),
        unwrap(tEnqueue.getProducer()),
        tEnqueue.getQueueName(),
        unwrap(tEnqueue.getEntries()));
    if (tEnqueue.isSetMetric()) {
      enqueue.setMetricName(tEnqueue.getMetric());
    }
    return enqueue;
  }

  /** wrap a DequeuePayload operation */
  TQueueDequeue wrap(QueueDequeue dequeue) throws TOperationException {
    TQueueDequeue tQueueDequeue = new TQueueDequeue(
        wrap(dequeue.getKey()),
        wrap(dequeue.getConsumer()),
        wrap(dequeue.getConfig()),
        dequeue.getId());
    if (dequeue.getMetricName() != null) {
      tQueueDequeue.setMetric(dequeue.getMetricName());
    }
    return tQueueDequeue;
  }
  /** unwrap a DequeuePayload operation */
  QueueDequeue unwrap(TQueueDequeue tDequeue) throws TOperationException {
    QueueDequeue dequeue =new QueueDequeue(
        tDequeue.getId(),
        tDequeue.getQueueName(),
        unwrap(tDequeue.getConsumer()),
        unwrap(tDequeue.getConfig()));
    if (tDequeue.isSetMetric()) {
      dequeue.setMetricName(tDequeue.getMetric());
    }
    return dequeue;
  }

  /** wrap a QueueAck operation */
  TQueueAck wrap(QueueAck ack) throws TOperationException {
    TQueueAck tAck = new TQueueAck(
        wrap(ack.getKey()),
        wrap(ack.getEntryPointers()),
        wrap(ack.getConsumer()),
        ack.getNumGroups(),
        ack.getId());
    if (ack.getMetricName() != null) {
      tAck.setMetric(ack.getMetricName());
    }
    return tAck;
  }
  /** unwrap a QueueAck operation */
  QueueAck unwrap(TQueueAck tQueueAck) throws TOperationException{
    QueueAck ack = new QueueAck(
        tQueueAck.getId(),
        tQueueAck.getQueueName(),
        unwrap(tQueueAck.getEntryPointers()),
        unwrap(tQueueAck.getConsumer()),
        tQueueAck.getNumGroups());
    if (tQueueAck.isSetMetric()) {
      ack.setMetricName(tQueueAck.getMetric());
    }
    return ack;
  }

  /** wrap a GetQueueInfo operation */
  TGetQueueInfo wrap(QueueAdmin.GetQueueInfo getQueueInfo) {
    TGetQueueInfo tGetQueueInfo = new TGetQueueInfo(
        wrap(getQueueInfo.getQueueName()),
        getQueueInfo.getId());
    if (getQueueInfo.getMetricName() != null) {
      tGetQueueInfo.setMetric(getQueueInfo.getMetricName());
    }
    return tGetQueueInfo;
  }
  /** unwrap a GetQueueInfo operation */
  QueueAdmin.GetQueueInfo unwrap(TGetQueueInfo tGetQueueInfo) {
    QueueAdmin.GetQueueInfo getQueueInfo = new QueueAdmin.GetQueueInfo(
        tGetQueueInfo.getId(),
        tGetQueueInfo.getQueueName());
    if (tGetQueueInfo.isSetMetric()) {
      getQueueInfo.setMetricName(tGetQueueInfo.getMetric());
    }
    return getQueueInfo;
  }

  /** wrap a GetGroupId operation */
  TGetGroupId wrap(QueueAdmin.GetGroupID getGroupId) {
    TGetGroupId tGetGroupId = new TGetGroupId(wrap(getGroupId.getQueueName()));
    if (getGroupId.getMetricName() != null) {
      tGetGroupId.setMetric(getGroupId.getMetricName());
    }
    return tGetGroupId;
  }
  /** unwrap a GetGroupId operation */
  QueueAdmin.GetGroupID unwrap(TGetGroupId tGetGroupId) {
    QueueAdmin.GetGroupID getGroupID = new QueueAdmin.GetGroupID(tGetGroupId.getQueueName());
    if (tGetGroupId.isSetMetric()) {
      getGroupID.setMetricName(tGetGroupId.getMetric());
    }
    return getGroupID;
  }

  /** wrap a queue entry pointer */
  TQueueEntryPointer wrap(QueueEntryPointer entryPointer) {
    if (entryPointer == null)
      return null;
    return new TQueueEntryPointer(
        wrap(entryPointer.getQueueName()),
        entryPointer.getEntryId(),
        entryPointer.getShardId(),
        entryPointer.getTries());
  }
  /** unwrap a queue entry pointer */
  QueueEntryPointer unwrap(TQueueEntryPointer tPointer) {
    if (tPointer == null)
      return null;
    return new QueueEntryPointer(
        tPointer.getQueueName(),
        tPointer.getEntryId(),
        tPointer.getShardId(),
        tPointer.getTries());
  }

  /** wrap a batch of queue entry pointers */
  List<TQueueEntryPointer> wrap(QueueEntryPointer[] entryPointers) {
    List<TQueueEntryPointer> tPointers = Lists.newArrayListWithCapacity(entryPointers.length);
    for (QueueEntryPointer pointer : entryPointers) {
      tPointers.add(wrap(pointer));
    }
    return tPointers;
  }
  /** wrap a batch of queue entry pointers */
  QueueEntryPointer[] unwrap(List<TQueueEntryPointer> tPointers) {
    QueueEntryPointer[] pointers = new QueueEntryPointer[tPointers.size()];
    int index = 0;
    for (TQueueEntryPointer tPointer : tPointers) {
      pointers[index++] = unwrap(tPointer);
    }
    return pointers;
  }

  /** wrap a queue consumer */
  TQueueConsumer wrap(QueueConsumer consumer) throws TOperationException {
    TQueueConsumer tQueueConsumer=  new TQueueConsumer(
        consumer.getInstanceId(),
        consumer.getGroupId(),
        consumer.getGroupSize(),
        consumer.isStateful());
    if (consumer.getGroupName() != null)
      tQueueConsumer.setGroupName(consumer.getGroupName());
    if (consumer.getQueueConfig() != null)
      tQueueConsumer.setQueueConfig(wrap(consumer.getQueueConfig()));
    if (consumer.getPartitioningKey() != null) {
      tQueueConsumer.setPartitioningKey(consumer.getPartitioningKey());
    }
    if(consumer.getQueueState() != null) {
      try{
        ByteArrayOutputStream bos = new ByteArrayOutputStream();
        ((TTQueueNewOnVCTable.QueueStateImpl) consumer.getQueueState()).encodeTransient(new BinaryEncoder(bos));
        tQueueConsumer.setQueueState(bos.toByteArray());
      } catch(IOException e) {
        String message = String.format("Exception while Serializing QueueStateImpl: %s", e.getMessage());
        Log.error(message, e);
        throw new TOperationException(StatusCode.INTERNAL_ERROR, message);
      }
    }
    return tQueueConsumer;
  }
  /** unwrap a queue consumer */
  QueueConsumer unwrap(TQueueConsumer tQueueConsumer) throws TOperationException {
    if(tQueueConsumer.isIsStateful()) {
      StatefulQueueConsumer statefulQueueConsumer = new StatefulQueueConsumer(
        tQueueConsumer.getInstanceId(),
        tQueueConsumer.getGroupId(),
        tQueueConsumer.getGroupSize(),
        tQueueConsumer.isSetGroupName() ? tQueueConsumer.getGroupName() : null,
        tQueueConsumer.isSetPartitioningKey() ? tQueueConsumer.getPartitioningKey() : null,
        tQueueConsumer.isSetQueueConfig() ? unwrap(tQueueConsumer.getQueueConfig()) : null);
      if(tQueueConsumer.isSetQueueState()) {
        try {
          statefulQueueConsumer.setQueueState(
            TTQueueNewOnVCTable.QueueStateImpl.decodeTransient(new BinaryDecoder(new ByteArrayInputStream(tQueueConsumer.getQueueState()))));
        } catch (IOException e) {
          String message = String.format("Exception while deserializing QueueStateImpl: %s", e.getMessage());
          Log.error(message, e);
          throw new TOperationException(StatusCode.INTERNAL_ERROR, message);
        }
      }
      return statefulQueueConsumer;
    } else {
      return new QueueConsumer(
        tQueueConsumer.getInstanceId(),
        tQueueConsumer.getGroupId(),
        tQueueConsumer.getGroupSize(),
        tQueueConsumer.isSetGroupName() ? tQueueConsumer.getGroupName() : null,
        tQueueConsumer.isSetPartitioningKey() ? tQueueConsumer.getPartitioningKey() : null,
        tQueueConsumer.isSetQueueConfig() ? unwrap(tQueueConsumer.getQueueConfig()) : null);
    }
  }

  /** wrap a queue producer */
  TQueueProducer wrap(QueueProducer producer) {
    TQueueProducer tQueueProducer = new TQueueProducer();
    if (producer != null && producer.getProducerName() != null)
      tQueueProducer.setName(producer.getProducerName());
    return tQueueProducer;
  }
  /** unwrap a queue producer */
  QueueProducer unwrap(TQueueProducer tQueueProducer) {
    if (tQueueProducer == null) return null;
    return new QueueProducer(tQueueProducer.getName());
  }

  /**
   * wrap a queue partitioner. This can be a little tricky: in
   * Thrift, this is an enum, whereas in data fabric, this is
   * an actual class (it could be custom implementation by the
   * caller). If we find a partitioner that is not predefined
   * by data fabric, we log an error and default to random.
   */
  TQueuePartitioner wrap(PartitionerType partitioner) {
    if (PartitionerType.HASH.equals(partitioner))
      return TQueuePartitioner.HASH;
    if (PartitionerType.HASH_ON_VALUE.equals(partitioner))
      return TQueuePartitioner.HASH_ON_VALUE;
    if (PartitionerType.FIFO.equals(partitioner))
      return TQueuePartitioner.FIFO;
    if (PartitionerType.ROUND_ROBIN.equals(partitioner))
      return TQueuePartitioner.ROBIN;
    Log.error("Internal Error: Received an unknown QueuePartitioner with " +
        "class " + partitioner + ". Defaulting to RANDOM.");
    return TQueuePartitioner.FIFO;
  }
  /**
   * unwrap a queue partitioner. We can only do this for the known
   * instances of the Thrift enum. If we encounter something else,
   * we log an error and fall back to random.
   */
  PartitionerType unwrap(TQueuePartitioner tPartitioner) {
    if (TQueuePartitioner.HASH.equals(tPartitioner))
      return PartitionerType.HASH;
    if (TQueuePartitioner.HASH_ON_VALUE.equals(tPartitioner))
      return PartitionerType.HASH_ON_VALUE;
    if (TQueuePartitioner.FIFO.equals(tPartitioner))
      return PartitionerType.FIFO;
    if (TQueuePartitioner.ROBIN.equals(tPartitioner))
      return PartitionerType.ROUND_ROBIN;
    Log.error("Internal Error: Received unknown QueuePartitioner " +
        tPartitioner + ". Defaulting to " + PartitionerType.FIFO + ".");
    return PartitionerType.FIFO;
  }

  /** wrap a queue config */
  TQueueConfig wrap(QueueConfig config) {
    return new TQueueConfig(
        wrap(config.getPartitionerType()),
        config.isSingleEntry(),
        config.getBatchSize(),
        config.returnsBatch());
  }
  /** unwrap a queue config */
  QueueConfig unwrap(TQueueConfig config) {
    if(config.getBatchSize() < 0) {
      return new QueueConfig(
        unwrap(config.getPartitioner()),
               config.isSingleEntry());
    } else {
      return new QueueConfig(
          unwrap(config.getPartitioner()),
          config.isSingleEntry(),
          config.getBatchSize(),
          config.isReturnBatch());
    }
  }

  /**
   * wrap a queue meta.
   * The first field of TQueueMeta indicates whether this represents null
   */
  TQueueInfo wrap(OperationResult<QueueInfo> info) {
    if (info.isEmpty()) {
      return new TQueueInfo(true);
    } else {
      return new TQueueInfo(false).
          setJson(info.getValue().getJSONString());
    }
  }
  /** wrap a queue meta */
  OperationResult<QueueInfo> unwrap(TQueueInfo tQueueInfo) {
    if (tQueueInfo.isEmpty()) {
      return new OperationResult<QueueInfo>(StatusCode.QUEUE_NOT_FOUND);
    } else {
      return new OperationResult<QueueInfo>(
          new QueueInfo(tQueueInfo.getJson()));
    }
  }

  /**
   * wrap a dequeue result.
   * If the status is unknown, return failure status and appropriate message.
   */
  TDequeueResult wrap(DequeueResult result, QueueConsumer consumer) throws TOperationException {
    TDequeueStatus status;
    if (DequeueResult.DequeueStatus.EMPTY.equals(result.getStatus())) {
      status = TDequeueStatus.EMPTY;
<<<<<<< HEAD
    } else if (DequeueResult.DequeueStatus.RETRY.equals(result.getStatus())) {
      status = TDequeueStatus.RETRY;
=======
>>>>>>> 037e9c0c
    } else if (DequeueResult.DequeueStatus.SUCCESS.equals(result.getStatus())) {
      status = TDequeueStatus.SUCCESS;
    } else {
      String message = "Internal Error: Received an unknown dequeue status of "
          + result.getStatus() + ".";
      Log.error(message);
      throw new TOperationException(StatusCode.INTERNAL_ERROR, message);
    }
    TDequeueResult tQueueResult = new TDequeueResult(status);
    if (result.getEntryPointers() != null) {
      tQueueResult.setPointers(wrap(result.getEntryPointers()));
    }
    if (result.getEntries() != null) {
      tQueueResult.setEntries(wrap(result.getEntries()));
    }
    if(consumer != null) {
      tQueueResult.setConsumer(wrap(consumer));
    }
    return tQueueResult;
  }
  /**
   * unwrap a dequeue result
   * If the status is unknown, return failure status and appropriate message.
   */
  DequeueResult unwrap(TDequeueResult tDequeueResult, QueueConsumer consumer)
      throws OperationException, TOperationException {
    if(tDequeueResult.getConsumer() != null) {
      QueueConsumer retConsumer = unwrap(tDequeueResult.getConsumer());
      if(retConsumer != null) {
        consumer.setQueueState(retConsumer.getQueueState());
      }
    }
    if (tDequeueResult.getStatus().equals(TDequeueStatus.SUCCESS)) {
      return new DequeueResult(
        DequeueResult.DequeueStatus.SUCCESS,
        unwrap(tDequeueResult.getPointers()),
        unwrap(tDequeueResult.getEntries()));
    } else {
      DequeueResult.DequeueStatus status;
      TDequeueStatus tStatus = tDequeueResult.getStatus();
      if (TDequeueStatus.EMPTY.equals(tStatus)) {
        status = DequeueResult.DequeueStatus.EMPTY;
<<<<<<< HEAD
      } else if (TDequeueStatus.RETRY.equals(tStatus)) {
        status = DequeueResult.DequeueStatus.RETRY;
=======
>>>>>>> 037e9c0c
      } else {
        String message =
            "Internal Error: Received an unknown dequeue status of " + tStatus;
        Log.error(message);
        throw new OperationException(StatusCode.INTERNAL_ERROR, message);
      }
      return new DequeueResult(status);
    }
  }

  TQueueConfigure wrap(QueueAdmin.QueueConfigure configure) throws TOperationException {
    if(configure == null) {
      return null;
    }
    TQueueConfigure tQueueConfigure =
      new TQueueConfigure(wrap(configure.getQueueName()),
                          wrap(configure.getNewConsumer()));
    if (configure.getMetricName() != null) {
      tQueueConfigure.setMetric(configure.getMetricName());
    }
    return tQueueConfigure;
  }

  QueueAdmin.QueueConfigure unwrap(TQueueConfigure tQueueConfigure) throws TOperationException {
    if(tQueueConfigure == null) {
      return null;
    }
    QueueAdmin.QueueConfigure queueConfigure =
      new QueueAdmin.QueueConfigure(tQueueConfigure.getQueueName(),
                                    unwrap(tQueueConfigure.getNewConsumer()));
    if (queueConfigure.getMetricName() != null) {
      tQueueConfigure.setMetric(queueConfigure.getMetricName());
    }
    return queueConfigure;
  }

  /**
   * wrap an operation exception
   */
  TOperationException wrap(OperationException e) {
    return new TOperationException(e.getStatus(), e.getMessage());
  }

  /**
   * unwrap an operation exception
   */
  OperationException unwrap(TOperationException te) {
    return new OperationException(te.getStatus(), te.getMessage());
  }
}<|MERGE_RESOLUTION|>--- conflicted
+++ resolved
@@ -825,11 +825,6 @@
     TDequeueStatus status;
     if (DequeueResult.DequeueStatus.EMPTY.equals(result.getStatus())) {
       status = TDequeueStatus.EMPTY;
-<<<<<<< HEAD
-    } else if (DequeueResult.DequeueStatus.RETRY.equals(result.getStatus())) {
-      status = TDequeueStatus.RETRY;
-=======
->>>>>>> 037e9c0c
     } else if (DequeueResult.DequeueStatus.SUCCESS.equals(result.getStatus())) {
       status = TDequeueStatus.SUCCESS;
     } else {
@@ -872,11 +867,6 @@
       TDequeueStatus tStatus = tDequeueResult.getStatus();
       if (TDequeueStatus.EMPTY.equals(tStatus)) {
         status = DequeueResult.DequeueStatus.EMPTY;
-<<<<<<< HEAD
-      } else if (TDequeueStatus.RETRY.equals(tStatus)) {
-        status = DequeueResult.DequeueStatus.RETRY;
-=======
->>>>>>> 037e9c0c
       } else {
         String message =
             "Internal Error: Received an unknown dequeue status of " + tStatus;
