package com.continuuity.data.operation.executor.remote;

import com.continuuity.api.data.OperationException;
import com.continuuity.api.data.OperationResult;
import com.continuuity.common.metrics.CMetrics;
import com.continuuity.common.metrics.MetricType;
import com.continuuity.common.metrics.MetricsHelper;
import com.continuuity.common.utils.StackTraceUtil;
import com.continuuity.data.operation.ClearFabric;
import com.continuuity.data.operation.Increment;
import com.continuuity.data.operation.OpenTable;
import com.continuuity.data.operation.OperationContext;
import com.continuuity.data.operation.Read;
import com.continuuity.data.operation.ReadAllKeys;
import com.continuuity.data.operation.ReadColumnRange;
import com.continuuity.data.operation.executor.OperationExecutor;
import com.continuuity.data.operation.executor.Transaction;
import com.continuuity.data.operation.executor.remote.stubs.TClearFabric;
import com.continuuity.data.operation.executor.remote.stubs.TDequeueResult;
import com.continuuity.data.operation.executor.remote.stubs.TGetGroupId;
import com.continuuity.data.operation.executor.remote.stubs.TGetQueueInfo;
import com.continuuity.data.operation.executor.remote.stubs.TIncrement;
import com.continuuity.data.operation.executor.remote.stubs.TOpenTable;
import com.continuuity.data.operation.executor.remote.stubs.TOperationContext;
import com.continuuity.data.operation.executor.remote.stubs.TOperationException;
import com.continuuity.data.operation.executor.remote.stubs.TOperationExecutor;
import com.continuuity.data.operation.executor.remote.stubs.TOptionalBinaryList;
import com.continuuity.data.operation.executor.remote.stubs.TOptionalBinaryMap;
import com.continuuity.data.operation.executor.remote.stubs.TQueueConfigure;
import com.continuuity.data.operation.executor.remote.stubs.TQueueDequeue;
import com.continuuity.data.operation.executor.remote.stubs.TQueueInfo;
import com.continuuity.data.operation.executor.remote.stubs.TRead;
import com.continuuity.data.operation.executor.remote.stubs.TReadAllKeys;
import com.continuuity.data.operation.executor.remote.stubs.TReadColumnRange;
import com.continuuity.data.operation.executor.remote.stubs.TTransaction;
import com.continuuity.data.operation.executor.remote.stubs.TWriteOperation;
import com.continuuity.data.operation.ttqueue.DequeueResult;
import com.continuuity.data.operation.ttqueue.QueueDequeue;
import com.continuuity.data.operation.ttqueue.admin.GetGroupID;
import com.continuuity.data.operation.ttqueue.admin.GetQueueInfo;
import com.continuuity.data.operation.ttqueue.admin.QueueConfigure;
import com.continuuity.data.operation.ttqueue.admin.QueueInfo;
import org.apache.thrift.TException;
import org.slf4j.Logger;
import org.slf4j.LoggerFactory;

import java.nio.ByteBuffer;
import java.util.List;
import java.util.Map;

import static com.continuuity.common.metrics.MetricsHelper.Status.NoData;
import static com.continuuity.common.metrics.MetricsHelper.Status.Success;

/**
 * The implementation of a thrift service for operation execution.
 * All operations arrive over the wire as Thrift objects. We must
 * convert ("unwrap") them into data fabric operations, execute using
 * the actual operations executor, and send the results back as
 * ("wrapped") Thrift objects.
 * <p/>
 * Why all this conversion (wrap/unwrap), and not define all Operations
 * themselves as Thrift objects?
 * <ul><li>
 * All the non-thrift executors would have to use the Thrift objects
 * </li><li>
 * Thrift's object model is too restrictive: it has only limited inheritance
 * and no overloading
 * </li><li>
 * Thrift objects are bare-bone, all they have are getters, setters, and
 * basic object methods.
 * </li></ul>
 */
public class TOperationExecutorImpl extends ConverterUtils implements TOperationExecutor.Iface {

  private static final Logger Log = LoggerFactory.getLogger(TOperationExecutorImpl.class);

  /**
   * the operation executor to use for all operations.
   */
  private OperationExecutor opex;

  /**
   * metrics client.
   */
  private CMetrics metrics = new CMetrics(MetricType.System);

  /**
   * helper method to create a metrics helper.
   */
  MetricsHelper newHelper(String method) {
    return new MetricsHelper(this.getClass(), this.metrics, "opex.service", method);
  }

  MetricsHelper newHelper(String method, byte[] scope) {
    MetricsHelper helper = newHelper(method);
    setScope(helper, scope);
    return helper;
  }

  MetricsHelper newHelper(String method, String scope) {
    MetricsHelper helper = newHelper(method);
    setScope(helper, scope);
    return helper;
  }

  void setScope(MetricsHelper helper, byte[] scope) {
    if (scope != null) {
      helper.setScope(scope);
    }
  }

  void setScope(MetricsHelper helper, String scope) {
    if (scope != null) {
      helper.setScope(scope);
    }
  }

  /**
   * constructor requires the operation executor.
   */
  public TOperationExecutorImpl(OperationExecutor opex) {
    this.opex = opex;
  }

  // batch write, return a structure and never null, and is thus safe

  @Override
  public TTransaction start(TOperationContext tcontext) throws TOperationException, TException {

    MetricsHelper helper = newHelper("startTransaction");

    if (Log.isTraceEnabled()) {
      Log.trace("Received startTransaction");
    }

    try {
      OperationContext context = unwrap(tcontext);
      Transaction result = this.opex.startTransaction(context);
      TTransaction ttx = wrap(result);
      if (Log.isTraceEnabled()) {
        Log.trace("Read successful.");
      }

      helper.finish(Success);
      return ttx;

    } catch (OperationException e) {
      Log.warn("startTransaction failed: " + e.getMessage());
      Log.warn(StackTraceUtil.toStringStackTrace(e));
      helper.failure();
      throw wrap(e);
    }
  }

  @Override
  public void batch(TOperationContext tcontext, List<TWriteOperation> batch) throws TException, TOperationException {

    MetricsHelper helper = newHelper("batch");

    if (Log.isTraceEnabled()) {
      Log.trace("Received Batch");
    }

    try {
      OperationContext context = unwrap(tcontext);
      this.opex.commit(context, unwrapBatch(batch));
      if (Log.isTraceEnabled()) {
        Log.trace("Batch successful.");
      }
      helper.success();

    } catch (OperationException e) {
      Log.warn("Batch failed: " + e.getMessage());
      Log.warn(StackTraceUtil.toStringStackTrace(e));
      helper.failure();
      throw wrap(e);
    }
  }

  @Override
  public TTransaction execute(TOperationContext tcontext, TTransaction ttx, List<TWriteOperation> batch)
    throws TOperationException, TException {

    MetricsHelper helper = newHelper("execute");

    if (Log.isTraceEnabled()) {
      Log.trace("Received Execute batch");
    }

    try {
      OperationContext context = unwrap(tcontext);
      Transaction tx = unwrap(ttx);
      tx = this.opex.execute(context, tx, unwrapBatch(batch));
      if (Log.isTraceEnabled()) {
        Log.trace("Execute batch successful.");
      }
      helper.success();

      return wrap(tx);

    } catch (OperationException e) {
      Log.warn("Execute batch failed: " + e.getMessage());
      Log.warn(StackTraceUtil.toStringStackTrace(e));
      helper.failure();
      throw wrap(e);
    }
  }

  @Override
  public void finish(TOperationContext tcontext, TTransaction ttx, List<TWriteOperation> batch)
    throws TOperationException, TException {

    MetricsHelper helper = newHelper("finish");

    if (Log.isTraceEnabled()) {
      Log.trace("Received Commit with batch");
    }

    try {
      OperationContext context = unwrap(tcontext);
      Transaction tx = unwrap(ttx);
      this.opex.commit(context, tx, unwrapBatch(batch));
      if (Log.isTraceEnabled()) {
        Log.trace("Commit batch successful.");
      }
      helper.success();

    } catch (OperationException e) {
      Log.warn("Commit batch failed: " + e.getMessage());
      Log.warn(StackTraceUtil.toStringStackTrace(e));
      helper.failure();
      throw wrap(e);
    }
  }

  @Override
  public void commit(TOperationContext tcontext, TTransaction ttx) throws TOperationException, TException {

    MetricsHelper helper = newHelper("commit");

    if (Log.isTraceEnabled()) {
      Log.trace("Received Commit");
    }

    try {
      OperationContext context = unwrap(tcontext);
      Transaction tx = unwrap(ttx);
      this.opex.commit(context, tx);
      if (Log.isTraceEnabled()) {
        Log.trace("Commit successful.");
      }
      helper.success();

    } catch (OperationException e) {
      Log.warn("Commit failed: " + e.getMessage());
      Log.warn(StackTraceUtil.toStringStackTrace(e));
      helper.failure();
      throw wrap(e);
    }
  }

  @Override
  public void abort(TOperationContext tcontext, TTransaction ttx) throws TOperationException, TException {

    MetricsHelper helper = newHelper("abort");

    if (Log.isTraceEnabled()) {
      Log.trace("Received Abort");
    }

    try {
      OperationContext context = unwrap(tcontext);
      Transaction tx = unwrap(ttx);
      this.opex.abort(context, tx);
      if (Log.isTraceEnabled()) {
        Log.trace("Abort successful.");
      }
      helper.success();

    } catch (OperationException e) {
      Log.warn("Abort failed: " + e.getMessage());
      Log.warn(StackTraceUtil.toStringStackTrace(e));
      helper.failure();
      throw wrap(e);
    }
  }

  // read operations. they may return null from the executor.
  // Because Thrift methods cannot return null, we must wrap their
  // results into a structure

  @Override
  public TOptionalBinaryMap read(TOperationContext tcontext, TRead tRead) throws TException, TOperationException {

    MetricsHelper helper = newHelper("read", tRead.getTable());

    if (Log.isTraceEnabled()) {
      Log.trace("Received TRead: " + tRead);
    }

    try {
      OperationContext context = unwrap(tcontext);
      Read read = unwrap(tRead);
      OperationResult<Map<byte[], byte[]>> result = this.opex.execute(context, read);
      TOptionalBinaryMap tResult = wrapMap(result);
      if (Log.isTraceEnabled()) {
        Log.trace("Read successful.");
      }

      helper.finish(result.isEmpty() ? NoData : Success);
      return tResult;

    } catch (OperationException e) {
      Log.warn("Read failed: " + e.getMessage());
      Log.warn(StackTraceUtil.toStringStackTrace(e));
      helper.failure();
      throw wrap(e);
    }
  }

  @Override
  public TOptionalBinaryMap readTx(TOperationContext tcontext, TTransaction ttx, TRead tRead)
    throws TOperationException, TException {

    MetricsHelper helper = newHelper("readTx", tRead.getTable());

    if (Log.isTraceEnabled()) {
      Log.trace("Received TRead: " + tRead);
    }

    try {
      OperationContext context = unwrap(tcontext);
      Transaction tx = unwrap(ttx);
      Read read = unwrap(tRead);
      OperationResult<Map<byte[], byte[]>> result = this.opex.execute(context, tx, read);
      TOptionalBinaryMap tResult = wrapMap(result);
      if (Log.isTraceEnabled()) {
        Log.trace("Read successful.");
      }

      helper.finish(result.isEmpty() ? NoData : Success);
      return tResult;

    } catch (OperationException e) {
      Log.warn("readTx failed: " + e.getMessage());
      Log.warn(StackTraceUtil.toStringStackTrace(e));
      helper.failure();
      throw wrap(e);
    }
  }

  @Override
  public TOptionalBinaryList readAllKeys(TOperationContext tcontext, TReadAllKeys tReadAllKeys)
    throws TException, TOperationException {

    MetricsHelper helper = newHelper("listkeys", tReadAllKeys.getTable());

    if (Log.isTraceEnabled()) {
      Log.trace("Received TReadAllKeys: " + tReadAllKeys);
    }

    try {
      OperationContext context = unwrap(tcontext);
      ReadAllKeys readAllKeys = unwrap(tReadAllKeys);
      OperationResult<List<byte[]>> result = this.opex.execute(context, readAllKeys);
      TOptionalBinaryList tResult = wrapList(result);
      if (Log.isTraceEnabled()) {
        Log.trace("ReadAllKeys successful.");
      }

      helper.finish(result.isEmpty() ? NoData : Success);
      return tResult;

    } catch (OperationException e) {
      Log.warn("ReadAllKeys failed: " + e.getMessage());
      Log.warn(StackTraceUtil.toStringStackTrace(e));
      helper.failure();
      throw wrap(e);
    }
  }

  @Override
  public TOptionalBinaryList readAllKeysTx(TOperationContext tcontext, TTransaction ttx, TReadAllKeys tReadAllKeys)
    throws TException, TOperationException {

    MetricsHelper helper = newHelper("listkeysTx", tReadAllKeys.getTable());

    if (Log.isTraceEnabled()) {
      Log.trace("Received TReadAllKeys: " + tReadAllKeys);
    }

    try {
      OperationContext context = unwrap(tcontext);
      Transaction tx = unwrap(ttx);
      ReadAllKeys readAllKeys = unwrap(tReadAllKeys);
      OperationResult<List<byte[]>> result = this.opex.execute(context, tx, readAllKeys);
      TOptionalBinaryList tResult = wrapList(result);
      if (Log.isTraceEnabled()) {
        Log.trace("ReadAllKeys successful.");
      }

      helper.finish(result.isEmpty() ? NoData : Success);
      return tResult;

    } catch (OperationException e) {
      Log.warn("ReadAllKeys failed: " + e.getMessage());
      Log.warn(StackTraceUtil.toStringStackTrace(e));
      helper.failure();
      throw wrap(e);
    }
  }

  @Override
  public TOptionalBinaryMap readColumnRange(TOperationContext tcontext, TReadColumnRange tReadColumnRange)
    throws TException, TOperationException {

    MetricsHelper helper = newHelper("range", tReadColumnRange.getTable());

    if (Log.isTraceEnabled()) {
      Log.trace("Received TReadColumnRange: " + tReadColumnRange);
    }

    try {
      OperationContext context = unwrap(tcontext);
      ReadColumnRange readColumnRange = unwrap(tReadColumnRange);
      OperationResult<Map<byte[], byte[]>> result = this.opex.execute(context, readColumnRange);
      TOptionalBinaryMap tResult = wrapMap(result);
      if (Log.isTraceEnabled()) {
        Log.trace("ReadColumnRange successful.");
      }

      helper.finish(result.isEmpty() ? NoData : Success);
      return tResult;

    } catch (OperationException e) {
      Log.warn("ReadColumnRange failed: " + e.getMessage());
      Log.warn(StackTraceUtil.toStringStackTrace(e));
      helper.failure();
      throw wrap(e);
    }
  }

  @Override
  public TOptionalBinaryMap readColumnRangeTx(TOperationContext tcontext, TTransaction ttx,
                                              TReadColumnRange tReadColumnRange)
    throws TException, TOperationException {

    MetricsHelper helper = newHelper("rangeTx", tReadColumnRange.getTable());

    if (Log.isTraceEnabled()) {
      Log.trace("Received TReadColumnRange: " + tReadColumnRange);
    }

    try {
      OperationContext context = unwrap(tcontext);
      Transaction tx = unwrap(ttx);
      ReadColumnRange readColumnRange = unwrap(tReadColumnRange);
      OperationResult<Map<byte[], byte[]>> result = this.opex.execute(context, tx, readColumnRange);
      TOptionalBinaryMap tResult = wrapMap(result);
      if (Log.isTraceEnabled()) {
        Log.trace("ReadColumnRange successful.");
      }

      helper.finish(result.isEmpty() ? NoData : Success);
      return tResult;

    } catch (OperationException e) {
      Log.warn("ReadColumnRange failed: " + e.getMessage());
      Log.warn(StackTraceUtil.toStringStackTrace(e));
      helper.failure();
      throw wrap(e);
    }
  }

  @Override
  public Map<ByteBuffer, Long> increment(TOperationContext tcontext, TIncrement tIncrement)
    throws TOperationException, TException {

    MetricsHelper helper = newHelper("increment", tIncrement.getTable());

    if (Log.isTraceEnabled()) {
      Log.trace("Received TIncrement: " + tIncrement);
    }

    try {
      OperationContext context = unwrap(tcontext);
      Increment increment = unwrap(tIncrement);
      Map<byte[], Long> result = this.opex.increment(context, increment);
      if (Log.isTraceEnabled()) {
        Log.trace("Increment successful.");
      }

      helper.finish(result.isEmpty() ? NoData : Success);
      return wrapLongMap(result);

    } catch (OperationException e) {
      Log.warn("Increment failed: " + e.getMessage());
      Log.warn(StackTraceUtil.toStringStackTrace(e));
      helper.failure();
      throw wrap(e);
    }
  }

  @Override
  public Map<ByteBuffer, Long> incrementTx(TOperationContext tcontext, TTransaction ttx, TIncrement tIncrement)
    throws TOperationException, TException {

    MetricsHelper helper = newHelper("incrementTx", tIncrement.getTable());

    if (Log.isTraceEnabled()) {
      Log.trace("Received TIncrement: " + tIncrement);
    }

    try {
      OperationContext context = unwrap(tcontext);
      Transaction tx = unwrap(ttx);
      Increment increment = unwrap(tIncrement);
      Map<byte[], Long> result = this.opex.increment(context, tx, increment);
      if (Log.isTraceEnabled()) {
        Log.trace("Increment successful.");
      }

      helper.finish(result.isEmpty() ? NoData : Success);
      return wrapLongMap(result);

    } catch (OperationException e) {
      Log.warn("Increment failed: " + e.getMessage());
      Log.warn(StackTraceUtil.toStringStackTrace(e));
      helper.failure();
      throw wrap(e);
    }
  }

  // dequeue always return a structure, which does not need extra wrapping

  @Override
  public TDequeueResult dequeue(TOperationContext tcontext, TQueueDequeue tQueueDequeue)
    throws TException, TOperationException {

    MetricsHelper helper = newHelper("dequeue", tQueueDequeue.getQueueName());

    if (Log.isTraceEnabled()) {
      Log.trace("Received TQueueDequeue" + tQueueDequeue.toString());
    }

    try {
      OperationContext context = unwrap(tcontext);
      QueueDequeue queueDequeue = unwrap(tQueueDequeue);
      DequeueResult result = this.opex.execute(context, queueDequeue);
      if (Log.isTraceEnabled()) {
        Log.trace("DequeuePayload successful with status {}", result.getStatus().name());
      }
      TDequeueResult tResult = wrap(result, queueDequeue.getConsumer());

      helper.finish(result.isEmpty() ? NoData : Success);
      return tResult;

    } catch (OperationException e) {
      Log.warn("DequeuePayload failed: " + e.getMessage());
      Log.warn(StackTraceUtil.toStringStackTrace(e));
      helper.failure();
      throw wrap(e);
    }
  }

  // getGroupId always returns a long and cannot be null

  @Override
  public long getGroupId(TOperationContext tcontext, TGetGroupId tGetGroupId) throws TException, TOperationException {

    MetricsHelper helper = newHelper("getid", tGetGroupId.getQueueName());

    if (Log.isTraceEnabled()) {
      Log.trace("Received TGetGroupID: " + tGetGroupId);
    }

    try {
      OperationContext context = unwrap(tcontext);
      GetGroupID getGroupID = unwrap(tGetGroupId);
      long groupId = this.opex.execute(context, getGroupID);
      if (Log.isTraceEnabled()) {
        Log.trace("GetGroupID successful: " + groupId);
      }
      helper.success();
      return groupId;

    } catch (OperationException e) {
      Log.warn("GetGroupID failed: " + e.getMessage());
      Log.warn(StackTraceUtil.toStringStackTrace(e));
      helper.failure();
      throw wrap(e);
    }
  }

  // getQueueInfo can return null, if the queue does not exist

  @Override
  public TQueueInfo getQueueInfo(TOperationContext tcontext, TGetQueueInfo tGetQueueInfo)
    throws TException, TOperationException {

    MetricsHelper helper = newHelper("info", tGetQueueInfo.getQueueName());

    if (Log.isTraceEnabled()) {
      Log.trace("Received TGetQueueInfo: " + tGetQueueInfo);
    }

    try {
      OperationContext context = unwrap(tcontext);
<<<<<<< HEAD
      GetQueueInfo getQueueInfo = unwrap(tGetQueueInfo);
      OperationResult<QueueInfo> queueInfo =
          this.opex.execute(context, getQueueInfo);
      if (Log.isTraceEnabled()) Log.trace("GetQueueInfo successful: " +
          (queueInfo.isEmpty() ? "<empty>" : queueInfo.getValue()));
      TQueueInfo tQueueInfo =  wrap(queueInfo);
=======
      QueueAdmin.GetQueueInfo getQueueInfo = unwrap(tGetQueueInfo);
      OperationResult<QueueInfo> queueInfo = this.opex.execute(context, getQueueInfo);
      if (Log.isTraceEnabled()) {
        Log.trace("GetQueueInfo successful: " + (queueInfo.isEmpty() ? "<empty>" : queueInfo.getValue()));
      }
      TQueueInfo tQueueInfo = wrap(queueInfo);
>>>>>>> ce3d87a0

      helper.finish(queueInfo.isEmpty() ? NoData : Success);
      return tQueueInfo;

    } catch (OperationException e) {
      Log.warn("GetQueueInfo failed: " + e.getMessage());
      Log.warn(StackTraceUtil.toStringStackTrace(e));
      helper.failure();
      throw wrap(e);
    }
  }

  // clearFabric is safe as it returns nothing

  @Override
  public void clearFabric(TOperationContext tcontext, TClearFabric tClearFabric)
    throws TException, TOperationException {

    MetricsHelper helper = newHelper("clear");

    if (Log.isTraceEnabled()) {
      Log.trace("Received TClearFabric: " + tClearFabric);
    }

    try {
      OperationContext context = unwrap(tcontext);
      ClearFabric clearFabric = unwrap(tClearFabric);
      this.opex.execute(context, clearFabric);
      if (Log.isTraceEnabled()) {
        Log.trace("Clear successful.");
      }
      helper.success();

    } catch (OperationException e) {
      helper.failure();
      Log.warn("Clear failed: " + e.getMessage());
      Log.warn(StackTraceUtil.toStringStackTrace(e));
      throw wrap(e);
    }
  }

  // configureQueue is safe as it returns nothing

  @Override
  public void configureQueue(TOperationContext tcontext, TQueueConfigure tQueueConfigure)
    throws TException, TOperationException {

    MetricsHelper helper = newHelper("configure", tQueueConfigure.getQueueName());

    if (Log.isTraceEnabled()) {
      Log.trace("Received TQueueConfigure: " + tQueueConfigure);
    }

    try {
      OperationContext context = unwrap(tcontext);
<<<<<<< HEAD
      QueueConfigure queueConfigure = unwrap(tQueueConfigure);
      this.opex.execute(context, queueConfigure);
      if (Log.isTraceEnabled()) Log.trace("Queue configure successful.");
=======
      QueueAdmin.QueueConfigure queueConfigure = unwrap(tQueueConfigure);
      this.opex.execute(context, queueConfigure);
      if (Log.isTraceEnabled()) {
        Log.trace("Queue configure successful.");
      }
>>>>>>> ce3d87a0
      helper.success();

    } catch (OperationException e) {
      helper.failure();
      Log.warn("Queue configure failed: " + e.getMessage());
      Log.warn(StackTraceUtil.toStringStackTrace(e));
      throw wrap(e);
    }
  }

  @Override
  public void openTable(TOperationContext tcontext, TOpenTable tOpenTable) throws TException, TOperationException {

    MetricsHelper helper = newHelper("open", tOpenTable.getTable());

    if (Log.isTraceEnabled()) {
      Log.trace("Received TOpenTable: " + tOpenTable);
    }

    try {
      OperationContext context = unwrap(tcontext);
      OpenTable openTable = unwrap(tOpenTable);
      this.opex.execute(context, openTable);
      if (Log.isTraceEnabled()) {
        Log.trace("Open table successful.");
      }
      helper.success();

    } catch (OperationException e) {
      helper.failure();
      Log.warn("Open table failed: " + e.getMessage());
      Log.warn(StackTraceUtil.toStringStackTrace(e));
      throw wrap(e);
    }
  }

}<|MERGE_RESOLUTION|>--- conflicted
+++ resolved
@@ -606,21 +606,12 @@
 
     try {
       OperationContext context = unwrap(tcontext);
-<<<<<<< HEAD
       GetQueueInfo getQueueInfo = unwrap(tGetQueueInfo);
-      OperationResult<QueueInfo> queueInfo =
-          this.opex.execute(context, getQueueInfo);
-      if (Log.isTraceEnabled()) Log.trace("GetQueueInfo successful: " +
-          (queueInfo.isEmpty() ? "<empty>" : queueInfo.getValue()));
-      TQueueInfo tQueueInfo =  wrap(queueInfo);
-=======
-      QueueAdmin.GetQueueInfo getQueueInfo = unwrap(tGetQueueInfo);
       OperationResult<QueueInfo> queueInfo = this.opex.execute(context, getQueueInfo);
       if (Log.isTraceEnabled()) {
         Log.trace("GetQueueInfo successful: " + (queueInfo.isEmpty() ? "<empty>" : queueInfo.getValue()));
       }
       TQueueInfo tQueueInfo = wrap(queueInfo);
->>>>>>> ce3d87a0
 
       helper.finish(queueInfo.isEmpty() ? NoData : Success);
       return tQueueInfo;
@@ -676,17 +667,11 @@
 
     try {
       OperationContext context = unwrap(tcontext);
-<<<<<<< HEAD
       QueueConfigure queueConfigure = unwrap(tQueueConfigure);
       this.opex.execute(context, queueConfigure);
-      if (Log.isTraceEnabled()) Log.trace("Queue configure successful.");
-=======
-      QueueAdmin.QueueConfigure queueConfigure = unwrap(tQueueConfigure);
-      this.opex.execute(context, queueConfigure);
       if (Log.isTraceEnabled()) {
         Log.trace("Queue configure successful.");
       }
->>>>>>> ce3d87a0
       helper.success();
 
     } catch (OperationException e) {
