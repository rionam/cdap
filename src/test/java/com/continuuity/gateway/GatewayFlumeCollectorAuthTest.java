package com.continuuity.gateway;

import com.continuuity.common.conf.CConfiguration;
import com.continuuity.common.service.ServerException;
import com.continuuity.common.utils.PortDetector;
import com.continuuity.data.operation.executor.OperationExecutor;
import com.continuuity.gateway.collector.NettyFlumeCollector;
import com.continuuity.gateway.consumer.PrintlnConsumer;
import com.continuuity.gateway.consumer.StreamEventWritingConsumer;
import com.continuuity.metadata.MetadataService;
import com.continuuity.metadata.thrift.Account;
import com.continuuity.metadata.thrift.Stream;
import com.continuuity.weave.discovery.DiscoveryServiceClient;
import com.google.inject.Guice;
import com.google.inject.Injector;
import org.junit.Assert;
import org.junit.Before;
import org.junit.Test;
import org.slf4j.Logger;
import org.slf4j.LoggerFactory;

import java.util.Arrays;
import java.util.List;
import java.util.Map;
import java.util.TreeMap;

/**
 * This tests whether Flume events are properly transmitted through the Gateway
 */
public class GatewayFlumeCollectorAuthTest {

  // Our logger object
  private static final Logger LOG = LoggerFactory
      .getLogger(GatewayFlumeCollectorAuthTest.class);

  // A set of constants we'll use in this test
  static final String name = "collect.flume";
  static final String destination = "foo";
  static final int batchSize = 4;
  static final int eventsToSend = 10;
  static int port = 10000;

  static final String apiKey = "SampleTestApiKey";
  static final String cluster = "SampleTestClusterName";
  
  // This is the Gateway object we'll use for these tests
  private Gateway theGateway = null;

  // This is the data fabric operations executor
  private OperationExecutor executor;

  // This is the configuration object we will use in these tests
  private CConfiguration myConfiguration;

  /**
   * Create a new Gateway instance to use in these set of tests. This method
   * is called before any of the test methods.
   *
   * @throws Exception If the Gateway can not be created.
   */
  @Before
  public void setupGateway() throws Exception {
    myConfiguration = new CConfiguration();

    // Set up our Guice injections
    Injector injector = Guice.createInjector(new GatewayTestModule(myConfiguration));
    this.executor = injector.getInstance(OperationExecutor.class);
<<<<<<< HEAD
    DiscoveryService discoveryService = injector.getInstance(DiscoveryService.class);
=======
>>>>>>> 9f6f417e

    // Look for a free port
    port = PortDetector.findFreePort();

    // Create and populate a new config object

    myConfiguration.setBoolean(Constants.CONFIG_DO_SERVICE_DISCOVERY, false);
    myConfiguration.set(Constants.CONFIG_CONNECTORS, name);
    myConfiguration.set(
        Constants.buildConnectorPropertyName(name, Constants.CONFIG_CLASSNAME),
        NettyFlumeCollector.class.getCanonicalName());
    myConfiguration.setInt(Constants.
        buildConnectorPropertyName(name, Constants.CONFIG_PORT), port);

    // Authentication configuration
    myConfiguration.setBoolean(Constants.CONFIG_AUTHENTICATION_REQUIRED, true);
    myConfiguration.set(Constants.CONFIG_CLUSTER_NAME, cluster);
    Map<String,List<String>> keysAndClusters =
        new TreeMap<String,List<String>>();
    keysAndClusters.put(apiKey, Arrays.asList(cluster));

    // Now create our Gateway
    theGateway = new Gateway();
    theGateway.setExecutor(this.executor);
    theGateway.setDiscoveryServiceClient(
        injector.getInstance(DiscoveryServiceClient.class));

    // Set up a basic consumer
    Consumer theConsumer = new PrintlnConsumer();
    theGateway.setConsumer(theConsumer);

    // Set the mocked passport client for authentication
    theGateway.setPassportClient(new MockedPassportClient(keysAndClusters));

    theGateway.start(null, myConfiguration);

    // make sure the destination stream is defined in the meta data
    MetadataService mds = new MetadataService(this.executor);
    Stream stream = new Stream(destination);
    stream.setName(destination);
    mds.assertStream(new Account(TestUtil.DEFAULT_ACCOUNT_ID), stream);
  } // end of setupGateway

  /**
   * Test that we can send simulated Flume events to a Queue using
   * EventWritingConsumer.
   *
   * NOTE: This has been seperated out from the above test till we figure
   * out how OMID can handle multiple write format that gets on queue. No
   * Ignore is added for test on purpose.
   *
   * @throws Exception If any exceptions happen during the test
   */
  @Test
  public void testFlumeToQueueWithStreamEventWritingConsumer() throws Exception {

    // Set up our consumer and queues
    StreamEventWritingConsumer consumer = new StreamEventWritingConsumer();
    consumer.setExecutor(this.executor);

    // Initialize and start the Gateway
    theGateway.setConsumer(consumer);

    try {
      theGateway.start(null, myConfiguration);
    } catch (ServerException e) {
      // We don't care about the reconfigure problem in this test
      LOG.debug(e.getMessage());
    }

    // Send some events
    TestUtil.enableAuth(apiKey);
    TestUtil.sendFlumeEvents(port, destination, eventsToSend, batchSize);
    Assert.assertEquals(eventsToSend, consumer.eventsReceived());
    Assert.assertEquals(eventsToSend, consumer.eventsSucceeded());
    Assert.assertEquals(0, consumer.eventsFailed());
    TestUtil.consumeQueueAsEvents(this.executor, destination, name,
                                  eventsToSend);

    TestUtil.disableAuth();

    // Stop the Gateway
    theGateway.stop(false);
  }

} // end of GatewayFlumeCollectorTest<|MERGE_RESOLUTION|>--- conflicted
+++ resolved
@@ -65,10 +65,6 @@
     // Set up our Guice injections
     Injector injector = Guice.createInjector(new GatewayTestModule(myConfiguration));
     this.executor = injector.getInstance(OperationExecutor.class);
-<<<<<<< HEAD
-    DiscoveryService discoveryService = injector.getInstance(DiscoveryService.class);
-=======
->>>>>>> 9f6f417e
 
     // Look for a free port
     port = PortDetector.findFreePort();
