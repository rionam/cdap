/*
 * Copyright © 2014 Cask Data, Inc.
 *
 * Licensed under the Apache License, Version 2.0 (the "License"); you may not
 * use this file except in compliance with the License. You may obtain a copy of
 * the License at
 *
 * http://www.apache.org/licenses/LICENSE-2.0
 *
 * Unless required by applicable law or agreed to in writing, software
 * distributed under the License is distributed on an "AS IS" BASIS, WITHOUT
 * WARRANTIES OR CONDITIONS OF ANY KIND, either express or implied. See the
 * License for the specific language governing permissions and limitations under
 * the License.
 */
package co.cask.cdap.data.runtime.main;

import co.cask.cdap.common.conf.CConfiguration;
import co.cask.cdap.common.conf.Constants;
import co.cask.cdap.common.guice.ConfigModule;
import co.cask.cdap.common.guice.DiscoveryRuntimeModule;
import co.cask.cdap.common.guice.IOModule;
import co.cask.cdap.common.guice.KafkaClientModule;
import co.cask.cdap.common.guice.LocationRuntimeModule;
import co.cask.cdap.common.guice.ZKClientModule;
import co.cask.cdap.common.logging.LoggingContextAccessor;
import co.cask.cdap.common.logging.ServiceLoggingContext;
import co.cask.cdap.common.metrics.MetricsCollectionService;
import co.cask.cdap.common.twill.AbstractMasterTwillRunnable;
import co.cask.cdap.data.runtime.DataFabricModules;
import co.cask.cdap.data.runtime.DataSetsModules;
import co.cask.cdap.data.stream.StreamAdminModules;
import co.cask.cdap.data.stream.service.StreamHttpService;
import co.cask.cdap.data.stream.service.StreamService;
import co.cask.cdap.data.stream.service.StreamServiceRuntimeModule;
import co.cask.cdap.explore.guice.ExploreClientModule;
import co.cask.cdap.gateway.auth.AuthModule;
import co.cask.cdap.logging.appender.LogAppenderInitializer;
import co.cask.cdap.logging.guice.LoggingModules;
import co.cask.cdap.metrics.guice.MetricsClientRuntimeModule;
import co.cask.cdap.notifications.feeds.client.NotificationFeedClientModule;
import co.cask.cdap.notifications.guice.NotificationServiceRuntimeModule;
import com.google.common.base.Supplier;
import com.google.common.base.Throwables;
import com.google.common.util.concurrent.Service;
import com.google.inject.AbstractModule;
import com.google.inject.Guice;
import com.google.inject.Injector;
import com.google.inject.Key;
import com.google.inject.TypeLiteral;
import org.apache.hadoop.conf.Configuration;
import org.apache.twill.api.TwillContext;
import org.apache.twill.discovery.Discoverable;
import org.apache.twill.kafka.client.KafkaClientService;
import org.apache.twill.zookeeper.ZKClientService;

import java.util.List;

/**
 * Twill runnable for running stream http service.
 */
public class StreamHandlerRunnable extends AbstractMasterTwillRunnable {

  private Injector injector;

  public StreamHandlerRunnable(String name, String cConfName, String hConfName) {
    super(name, cConfName, hConfName);
  }

  @Override
  protected void doInit(TwillContext context) {
    try {
      CConfiguration cConf = getCConfiguration();
      Configuration hConf = getConfiguration();

      // Set the host name to the one provided by Twill
      cConf.set(Constants.Stream.ADDRESS, context.getHost().getHostName());
      // Set the worker threads to number of cores * 2 available
      cConf.setInt(Constants.Stream.WORKER_THREADS, Runtime.getRuntime().availableProcessors() * 2);
      // Set the instance id
      cConf.setInt(Constants.Stream.CONTAINER_INSTANCE_ID, context.getInstanceId());

      injector = Guice.createInjector(
        new ConfigModule(cConf, hConf),
        new IOModule(),
        new ZKClientModule(),
        new KafkaClientModule(),
        new DiscoveryRuntimeModule().getDistributedModules(),
        new LocationRuntimeModule().getDistributedModules(),
        new MetricsClientRuntimeModule().getDistributedModules(),
        new DataFabricModules().getDistributedModules(),
        new DataSetsModules().getDistributedModule(),
        new LoggingModules().getDistributedModules(),
        new AuthModule(),
        new ExploreClientModule(),
        new StreamServiceRuntimeModule().getDistributedModules(),
<<<<<<< HEAD
=======
        new StreamAdminModules().getDistributedModules(),
>>>>>>> 9985157d
        new NotificationFeedClientModule(),
        new NotificationServiceRuntimeModule().getDistributedModules(),
        new StreamAdminModules().getDistributedModules(),
        new AbstractModule() {
          @Override
          protected void configure() {
            bind(Key.get(new TypeLiteral<Supplier<Discoverable>>() { })).to(StreamHttpService.class);
          }
        }
      );

      injector.getInstance(LogAppenderInitializer.class).initialize();
      LoggingContextAccessor.setLoggingContext(new ServiceLoggingContext(Constants.Logging.SYSTEM_NAME,
                                                                         Constants.Logging.COMPONENT_NAME,
                                                                         Constants.Service.STREAMS));

    } catch (Exception e) {
      throw Throwables.propagate(e);
    }
  }

  @Override
  protected void getServices(List<? super Service> services) {
    services.add(injector.getInstance(ZKClientService.class));
    services.add(injector.getInstance(KafkaClientService.class));
    services.add(injector.getInstance(MetricsCollectionService.class));
    services.add(injector.getInstance(StreamHttpService.class));
    services.add(injector.getInstance(StreamService.class));
  }
}<|MERGE_RESOLUTION|>--- conflicted
+++ resolved
@@ -94,10 +94,7 @@
         new AuthModule(),
         new ExploreClientModule(),
         new StreamServiceRuntimeModule().getDistributedModules(),
-<<<<<<< HEAD
-=======
         new StreamAdminModules().getDistributedModules(),
->>>>>>> 9985157d
         new NotificationFeedClientModule(),
         new NotificationServiceRuntimeModule().getDistributedModules(),
         new StreamAdminModules().getDistributedModules(),
