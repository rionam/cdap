/*
 * Copyright © 2014 Cask Data, Inc.
 *
 * Licensed under the Apache License, Version 2.0 (the "License"); you may not
 * use this file except in compliance with the License. You may obtain a copy of
 * the License at
 *
 * http://www.apache.org/licenses/LICENSE-2.0
 *
 * Unless required by applicable law or agreed to in writing, software
 * distributed under the License is distributed on an "AS IS" BASIS, WITHOUT
 * WARRANTIES OR CONDITIONS OF ANY KIND, either express or implied. See the
 * License for the specific language governing permissions and limitations under
 * the License.
 */

package co.cask.cdap.test;

import co.cask.cdap.api.metrics.MetricDataQuery;
import co.cask.cdap.api.metrics.MetricDeleteQuery;
import co.cask.cdap.api.metrics.MetricStore;
import co.cask.cdap.api.metrics.MetricTimeSeries;
import co.cask.cdap.api.metrics.MetricType;
import co.cask.cdap.api.metrics.RuntimeMetrics;
import co.cask.cdap.api.metrics.TimeValue;
import co.cask.cdap.common.conf.Constants;
import co.cask.cdap.common.metrics.MetricsConstants;
<<<<<<< HEAD
import co.cask.cdap.common.metrics.MetricsContext;
import co.cask.cdap.proto.Id;
import co.cask.cdap.proto.ProgramType;
=======
import co.cask.cdap.common.metrics.MetricsContexts;
import co.cask.cdap.proto.Id;
import co.cask.cdap.proto.ProgramType;
import com.clearspring.analytics.util.Preconditions;
>>>>>>> d6db0b59
import com.google.common.base.Joiner;
import com.google.common.base.Stopwatch;
import com.google.common.base.Throwables;
import com.google.common.collect.ImmutableMap;

import java.util.ArrayList;
import java.util.Collection;
import java.util.List;
import java.util.Map;
import java.util.concurrent.TimeUnit;
import java.util.concurrent.TimeoutException;
import javax.annotation.Nullable;

/**
 *
 */
<<<<<<< HEAD
public final class RuntimeStats implements MetricsConstants {
=======
public final class RuntimeStats {
>>>>>>> d6db0b59

  // ugly attempt to suport existing APIs
  // todo: non-thread safe? or fine as long as in-memory datasets underneath are used?
  public static MetricStore metricStore;

  private RuntimeStats() {
  }

  public static void resetAll() throws Exception {
    metricStore.deleteBefore(System.currentTimeMillis() / 1000);
  }

<<<<<<< HEAD
  public static RuntimeMetrics getMapReduceMetrics(String namespace, String applicationId, String mapReduceId) {
    Id.Program id = Id.Program.from(namespace, applicationId, ProgramType.MAPREDUCE, mapReduceId);
    return getMetrics(MetricsContext.forMapReduce(id), MAPREDUCE_INPUT, MAPREDUCE_PROCESSED, MAPREDUCE_EXCEPTIONS);
  }

  public static RuntimeMetrics getMapReduceMetrics(String applicationId, String mapReduceId) {
    return getMapReduceMetrics(Constants.DEFAULT_NAMESPACE, applicationId, mapReduceId);
  }

  public static RuntimeMetrics getFlowletMetrics(String namespace, String applicationId,
                                                 String flowId, String flowletId) {
    Id.Program id = Id.Program.from(namespace, applicationId, ProgramType.FLOW, flowId);
    return getMetrics(MetricsContext.forFlowlet(id, flowletId), FLOWLET_INPUT, FLOWLET_PROCESSED, FLOWLET_EXCEPTIONS);
=======
  public static RuntimeMetrics getFlowletMetrics(String namespace, String applicationId,
                                                 String flowId, String flowletId) {
    Id.Program id = Id.Program.from(namespace, applicationId, ProgramType.FLOW, flowId);
    return getMetrics(MetricsContexts.forFlowlet(id, flowletId),
                      MetricsConstants.FLOWLET_INPUT, MetricsConstants.FLOWLET_PROCESSED,
                      MetricsConstants.FLOWLET_EXCEPTIONS);
>>>>>>> d6db0b59
  }

  public static RuntimeMetrics getFlowletMetrics(String applicationId, String flowId, String flowletId) {
    return getFlowletMetrics(Constants.DEFAULT_NAMESPACE, applicationId, flowId, flowletId);
  }

  public static RuntimeMetrics getProcedureMetrics(String namespace, String applicationId, String procedureId) {
    Id.Program id = Id.Program.from(namespace, applicationId, ProgramType.PROCEDURE, procedureId);
<<<<<<< HEAD
    return getMetrics(MetricsContext.forProcedure(id), PROCEDURE_INPUT, PROCEDURE_PROCESSED, PROCEDURE_EXCEPTIONS);
=======
    return getMetrics(MetricsContexts.forProcedure(id),
                      MetricsConstants.PROCEDURE_INPUT, MetricsConstants.PROCEDURE_PROCESSED,
                      MetricsConstants.PROCEDURE_EXCEPTIONS);
>>>>>>> d6db0b59
  }

  public static RuntimeMetrics getProcedureMetrics(String applicationId, String procedureId) {
    return getProcedureMetrics(Constants.DEFAULT_NAMESPACE, applicationId, procedureId);
  }

  public static RuntimeMetrics getServiceMetrics(String namespace, String applicationId, String serviceId) {
    Id.Program id = Id.Program.from(namespace, applicationId, ProgramType.SERVICE, serviceId);
<<<<<<< HEAD
    return getMetrics(MetricsContext.forService(id), SERVICE_INPUT, SERVICE_PROCESSED, SERVICE_EXCEPTIONS);
=======
    return getMetrics(MetricsContexts.forService(id),
                      MetricsConstants.SERVICE_INPUT, MetricsConstants.SERVICE_PROCESSED,
                      MetricsConstants.SERVICE_EXCEPTIONS);
>>>>>>> d6db0b59
  }

  public static RuntimeMetrics getServiceMetrics(String applicationId, String serviceId) {
    return getServiceMetrics(Constants.DEFAULT_NAMESPACE, applicationId, serviceId);
  }

  @Deprecated
  public static void clearStats(final String applicationId) {
    try {
      // null for "all metric names"
      metricStore.delete(
        new MetricDeleteQuery(0, System.currentTimeMillis() / 1000, null,
                              ImmutableMap.of(Constants.Metrics.Tag.NAMESPACE, Constants.DEFAULT_NAMESPACE,
                                              Constants.Metrics.Tag.APP, applicationId)));
    } catch (Exception e) {
      // Should never happen in unit test
      throw Throwables.propagate(e);
    }
  }

  private static RuntimeMetrics getMetrics(final Map<String, String> context,
                                           final String inputName,
                                           final String processedName,
                                           @Nullable final String exceptionName) {
    return new RuntimeMetrics() {
      @Override
      public long getInput() {
        return getTotalCounter(context, inputName);
      }

      @Override
      public long getProcessed() {
        return getTotalCounter(context, processedName);
      }

      @Override
      public long getException() {
        Preconditions.checkArgument(exceptionName != null, "exception count not supported");
        return getTotalCounter(context, exceptionName);
      }

      @Override
      public void waitForinput(long count, long timeout, TimeUnit timeoutUnit)
                                          throws TimeoutException, InterruptedException {
        doWaitFor(inputName, count, timeout, timeoutUnit);
      }

      @Override
      public void waitForProcessed(long count, long timeout, TimeUnit timeoutUnit)
                                          throws TimeoutException, InterruptedException {
        doWaitFor(processedName, count, timeout, timeoutUnit);
      }

      @Override
      public void waitForException(long count, long timeout, TimeUnit timeoutUnit)
                                          throws TimeoutException, InterruptedException {
        doWaitFor(exceptionName, count, timeout, timeoutUnit);
      }

      @Override
      public void waitFor(String name, long count,
                          long timeout, TimeUnit timeoutUnit) throws TimeoutException, InterruptedException {
        doWaitFor(name, count, timeout, timeoutUnit);
      }

      private void doWaitFor(String name, long count, long timeout, TimeUnit timeoutUnit)
                                          throws TimeoutException, InterruptedException {
        long value = getTotalCounter(context, name);

        // Min sleep time is 10ms, max sleep time is 1 seconds
        long sleepMillis = Math.max(10, Math.min(timeoutUnit.toMillis(timeout) / 10, TimeUnit.SECONDS.toMillis(1)));
        Stopwatch stopwatch = new Stopwatch().start();
        while (value < count && stopwatch.elapsedTime(timeoutUnit) < timeout) {
          TimeUnit.MILLISECONDS.sleep(sleepMillis);
          value = getTotalCounter(context, name);
        }

        if (value < count) {
          throw new TimeoutException("Time limit reached.");
        }
      }

      @Override
      public String toString() {
        return String.format("%s; input=%d, processed=%d, exception=%d",
                             Joiner.on(",").withKeyValueSeparator(":").join(context),
                             getInput(), getProcessed(), getException());
      }
    };
  }

  private static long getTotalCounter(Map<String, String> context, String metricName) {
    MetricDataQuery query = getTotalCounterQuery(context, metricName);
    try {
      Collection<MetricTimeSeries> result = metricStore.query(query);
      if (result.isEmpty()) {
        return 0;
      }
      // since it is totals query and not groupBy specified, we know there's one time series
      List<TimeValue> timeValues = result.iterator().next().getTimeValues();
      if (timeValues.isEmpty()) {
        return 0;
      }

      // since it is totals, we know there's one value only
      return timeValues.get(0).getValue();
    } catch (Exception e) {
      throw Throwables.propagate(e);
    }
  }

  private static MetricDataQuery getTotalCounterQuery(Map<String, String> context, String metricName) {
    return new MetricDataQuery(0, 0, Integer.MAX_VALUE, metricName, MetricType.COUNTER,
                         context, new ArrayList<String>());
  }
}<|MERGE_RESOLUTION|>--- conflicted
+++ resolved
@@ -25,16 +25,10 @@
 import co.cask.cdap.api.metrics.TimeValue;
 import co.cask.cdap.common.conf.Constants;
 import co.cask.cdap.common.metrics.MetricsConstants;
-<<<<<<< HEAD
-import co.cask.cdap.common.metrics.MetricsContext;
-import co.cask.cdap.proto.Id;
-import co.cask.cdap.proto.ProgramType;
-=======
 import co.cask.cdap.common.metrics.MetricsContexts;
 import co.cask.cdap.proto.Id;
 import co.cask.cdap.proto.ProgramType;
 import com.clearspring.analytics.util.Preconditions;
->>>>>>> d6db0b59
 import com.google.common.base.Joiner;
 import com.google.common.base.Stopwatch;
 import com.google.common.base.Throwables;
@@ -51,11 +45,7 @@
 /**
  *
  */
-<<<<<<< HEAD
-public final class RuntimeStats implements MetricsConstants {
-=======
 public final class RuntimeStats {
->>>>>>> d6db0b59
 
   // ugly attempt to suport existing APIs
   // todo: non-thread safe? or fine as long as in-memory datasets underneath are used?
@@ -68,28 +58,12 @@
     metricStore.deleteBefore(System.currentTimeMillis() / 1000);
   }
 
-<<<<<<< HEAD
-  public static RuntimeMetrics getMapReduceMetrics(String namespace, String applicationId, String mapReduceId) {
-    Id.Program id = Id.Program.from(namespace, applicationId, ProgramType.MAPREDUCE, mapReduceId);
-    return getMetrics(MetricsContext.forMapReduce(id), MAPREDUCE_INPUT, MAPREDUCE_PROCESSED, MAPREDUCE_EXCEPTIONS);
-  }
-
-  public static RuntimeMetrics getMapReduceMetrics(String applicationId, String mapReduceId) {
-    return getMapReduceMetrics(Constants.DEFAULT_NAMESPACE, applicationId, mapReduceId);
-  }
-
-  public static RuntimeMetrics getFlowletMetrics(String namespace, String applicationId,
-                                                 String flowId, String flowletId) {
-    Id.Program id = Id.Program.from(namespace, applicationId, ProgramType.FLOW, flowId);
-    return getMetrics(MetricsContext.forFlowlet(id, flowletId), FLOWLET_INPUT, FLOWLET_PROCESSED, FLOWLET_EXCEPTIONS);
-=======
   public static RuntimeMetrics getFlowletMetrics(String namespace, String applicationId,
                                                  String flowId, String flowletId) {
     Id.Program id = Id.Program.from(namespace, applicationId, ProgramType.FLOW, flowId);
     return getMetrics(MetricsContexts.forFlowlet(id, flowletId),
                       MetricsConstants.FLOWLET_INPUT, MetricsConstants.FLOWLET_PROCESSED,
                       MetricsConstants.FLOWLET_EXCEPTIONS);
->>>>>>> d6db0b59
   }
 
   public static RuntimeMetrics getFlowletMetrics(String applicationId, String flowId, String flowletId) {
@@ -98,13 +72,9 @@
 
   public static RuntimeMetrics getProcedureMetrics(String namespace, String applicationId, String procedureId) {
     Id.Program id = Id.Program.from(namespace, applicationId, ProgramType.PROCEDURE, procedureId);
-<<<<<<< HEAD
-    return getMetrics(MetricsContext.forProcedure(id), PROCEDURE_INPUT, PROCEDURE_PROCESSED, PROCEDURE_EXCEPTIONS);
-=======
     return getMetrics(MetricsContexts.forProcedure(id),
                       MetricsConstants.PROCEDURE_INPUT, MetricsConstants.PROCEDURE_PROCESSED,
                       MetricsConstants.PROCEDURE_EXCEPTIONS);
->>>>>>> d6db0b59
   }
 
   public static RuntimeMetrics getProcedureMetrics(String applicationId, String procedureId) {
@@ -113,13 +83,9 @@
 
   public static RuntimeMetrics getServiceMetrics(String namespace, String applicationId, String serviceId) {
     Id.Program id = Id.Program.from(namespace, applicationId, ProgramType.SERVICE, serviceId);
-<<<<<<< HEAD
-    return getMetrics(MetricsContext.forService(id), SERVICE_INPUT, SERVICE_PROCESSED, SERVICE_EXCEPTIONS);
-=======
     return getMetrics(MetricsContexts.forService(id),
                       MetricsConstants.SERVICE_INPUT, MetricsConstants.SERVICE_PROCESSED,
                       MetricsConstants.SERVICE_EXCEPTIONS);
->>>>>>> d6db0b59
   }
 
   public static RuntimeMetrics getServiceMetrics(String applicationId, String serviceId) {
