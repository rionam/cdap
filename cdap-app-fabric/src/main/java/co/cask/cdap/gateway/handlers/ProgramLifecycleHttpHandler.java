--- conflicted
+++ resolved
@@ -981,21 +981,10 @@
    */
   @GET
   @Path("/apps/{app-id}/services/{service-id}/instances")
-<<<<<<< HEAD
-  public void getServiceInstance(HttpRequest request, HttpResponder responder,
-                                 @PathParam("namespace-id") String namespaceId,
-                                 @PathParam("app-id") String appId,
-                                 @PathParam("service-id") String serviceId) {
-    getServiceInstances(responder, namespaceId, appId, serviceId);
-  }
-
-  void getServiceInstances(HttpResponder responder, String namespaceId, String appId, String serviceId) {
-=======
   public void getServiceInstances(HttpRequest request, HttpResponder responder,
                                   @PathParam("namespace-id") String namespaceId,
                                   @PathParam("app-id") String appId,
                                   @PathParam("service-id") String serviceId)  {
->>>>>>> d249ef66
     try {
       Id.Program programId = Id.Program.from(namespaceId, appId, ProgramType.SERVICE, serviceId);
       if (!store.programExists(programId, ProgramType.SERVICE)) {
@@ -1010,18 +999,10 @@
         return;
       }
 
-<<<<<<< HEAD
       int instances = specification.getInstances();
       responder.sendJson(HttpResponseStatus.OK,
                          new ServiceInstances(instances, getInstanceCount(namespaceId, appId, ProgramType.SERVICE,
                                                                           serviceId, serviceId)));
-=======
-      // If the runnable name is the same as the service name, then uses the service spec, otherwise use the worker spec
-      int instances = specification.getInstances();
-      responder.sendJson(HttpResponseStatus.OK, new ServiceInstances(
-        instances, getInstanceCount(namespaceId, appId, ProgramType.SERVICE, serviceId, serviceId)));
->>>>>>> d249ef66
-
     } catch (SecurityException e) {
       responder.sendStatus(HttpResponseStatus.UNAUTHORIZED);
     } catch (Throwable e) {
@@ -1035,23 +1016,10 @@
    */
   @PUT
   @Path("/apps/{app-id}/services/{service-id}/instances")
-<<<<<<< HEAD
-  public void setServiceInstance(HttpRequest request, HttpResponder responder,
-                                 @PathParam("namespace-id") String namespaceId,
-                                 @PathParam("app-id") String appId,
-                                 @PathParam("service-id") String serviceId) {
-    setServiceInstances(request, responder, namespaceId, appId, serviceId);
-  }
-
-  void setServiceInstances(HttpRequest request, HttpResponder responder,
-                           String namespaceId, String appId, String serviceId) {
-
-=======
   public void setServiceInstances(HttpRequest request, HttpResponder responder,
                                   @PathParam("namespace-id") String namespaceId,
                                   @PathParam("app-id") String appId,
                                   @PathParam("service-id") String serviceId) {
->>>>>>> d249ef66
     try {
       Id.Program programId = Id.Program.from(namespaceId, appId, ProgramType.SERVICE, serviceId);
       if (!store.programExists(programId, ProgramType.SERVICE)) {
@@ -1077,17 +1045,11 @@
       int oldInstances = store.getServiceInstances(programId);
       if (oldInstances != instances) {
         store.setServiceInstances(programId, instances);
-        ProgramRuntimeService.RuntimeInfo runtimeInfo = findRuntimeInfo(programId.getNamespaceId(),
-                                                                        programId.getApplicationId(),
-                                                                        programId.getId(),
+        ProgramRuntimeService.RuntimeInfo runtimeInfo = findRuntimeInfo(namespaceId, appId, serviceId,
                                                                         ProgramType.SERVICE, runtimeService);
         if (runtimeInfo != null) {
           runtimeInfo.getController().command(ProgramOptionConstants.INSTANCES,
-<<<<<<< HEAD
-                                              ImmutableMap.of(programId.getId(), String.valueOf(instances))).get();
-=======
                                               ImmutableMap.of(serviceId, String.valueOf(instances))).get();
->>>>>>> d249ef66
         }
       }
       responder.sendStatus(HttpResponseStatus.OK);
