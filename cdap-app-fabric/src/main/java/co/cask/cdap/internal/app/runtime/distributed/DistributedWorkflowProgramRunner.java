/*
 * Copyright © 2014-2015 Cask Data, Inc.
 *
 * Licensed under the Apache License, Version 2.0 (the "License"); you may not
 * use this file except in compliance with the License. You may obtain a copy of
 * the License at
 *
 * http://www.apache.org/licenses/LICENSE-2.0
 *
 * Unless required by applicable law or agreed to in writing, software
 * distributed under the License is distributed on an "AS IS" BASIS, WITHOUT
 * WARRANTIES OR CONDITIONS OF ANY KIND, either express or implied. See the
 * License for the specific language governing permissions and limitations under
 * the License.
 */
package co.cask.cdap.internal.app.runtime.distributed;

import co.cask.cdap.api.workflow.Workflow;
import co.cask.cdap.api.workflow.WorkflowSpecification;
import co.cask.cdap.app.ApplicationSpecification;
import co.cask.cdap.app.program.Program;
import co.cask.cdap.app.runtime.ProgramController;
import co.cask.cdap.app.runtime.ProgramOptions;
<<<<<<< HEAD
import co.cask.cdap.app.runtime.RunIds;
=======
import co.cask.cdap.app.runtime.ProgramRunner;
>>>>>>> 0ab14d23
import co.cask.cdap.common.conf.CConfiguration;
import co.cask.cdap.internal.app.runtime.ProgramOptionConstants;
import co.cask.cdap.proto.ProgramType;
import com.google.common.base.Preconditions;
import com.google.inject.Inject;
import org.apache.hadoop.conf.Configuration;
import org.apache.twill.api.RunId;
import org.apache.twill.api.TwillController;
import org.apache.twill.api.TwillRunner;
import org.slf4j.Logger;
import org.slf4j.LoggerFactory;

import java.io.File;
import java.util.Map;

/**
 * A {@link ProgramRunner} to start a {@link Workflow} program in distributed mode.
 */
public final class DistributedWorkflowProgramRunner extends AbstractDistributedProgramRunner {

  private static final Logger LOG = LoggerFactory.getLogger(DistributedWorkflowProgramRunner.class);

  @Inject
  public DistributedWorkflowProgramRunner(TwillRunner twillRunner, Configuration hConf, CConfiguration cConf) {
    super(twillRunner, hConf, cConf);
  }

  @Override
  protected ProgramController launch(Program program, ProgramOptions options,
                                     Map<String, File> localizeFiles, ApplicationLauncher launcher) {
    // Extract and verify parameters
    ApplicationSpecification appSpec = program.getApplicationSpecification();
    Preconditions.checkNotNull(appSpec, "Missing application specification.");

    ProgramType processorType = program.getType();
    Preconditions.checkNotNull(processorType, "Missing processor type.");
    Preconditions.checkArgument(processorType == ProgramType.WORKFLOW, "Only WORKFLOW process type is supported.");

    WorkflowSpecification workflowSpec = appSpec.getWorkflows().get(program.getName());
    Preconditions.checkNotNull(workflowSpec, "Missing WorkflowSpecification for %s", program.getName());

    LOG.info("Launching distributed workflow: " + program.getName() + ":" + workflowSpec.getName());
    TwillController controller = launcher.launch(new WorkflowTwillApplication(program, workflowSpec,
<<<<<<< HEAD
                                                                              hConfFile, cConfFile, eventHandler));
    RunId runId = RunIds.fromString(options.getArguments().getOption(ProgramOptionConstants.RUN_ID));
    return new WorkflowTwillProgramController(program.getName(), controller, runId).startListen();
=======
                                                                              localizeFiles, eventHandler));
    return new WorkflowTwillProgramController(program.getName(), controller).startListen();
>>>>>>> 0ab14d23
  }
}<|MERGE_RESOLUTION|>--- conflicted
+++ resolved
@@ -21,11 +21,8 @@
 import co.cask.cdap.app.program.Program;
 import co.cask.cdap.app.runtime.ProgramController;
 import co.cask.cdap.app.runtime.ProgramOptions;
-<<<<<<< HEAD
-import co.cask.cdap.app.runtime.RunIds;
-=======
 import co.cask.cdap.app.runtime.ProgramRunner;
->>>>>>> 0ab14d23
+import co.cask.cdap.common.app.RunIds;
 import co.cask.cdap.common.conf.CConfiguration;
 import co.cask.cdap.internal.app.runtime.ProgramOptionConstants;
 import co.cask.cdap.proto.ProgramType;
@@ -69,13 +66,8 @@
 
     LOG.info("Launching distributed workflow: " + program.getName() + ":" + workflowSpec.getName());
     TwillController controller = launcher.launch(new WorkflowTwillApplication(program, workflowSpec,
-<<<<<<< HEAD
-                                                                              hConfFile, cConfFile, eventHandler));
+                                                                              localizeFiles, eventHandler));
     RunId runId = RunIds.fromString(options.getArguments().getOption(ProgramOptionConstants.RUN_ID));
     return new WorkflowTwillProgramController(program.getName(), controller, runId).startListen();
-=======
-                                                                              localizeFiles, eventHandler));
-    return new WorkflowTwillProgramController(program.getName(), controller).startListen();
->>>>>>> 0ab14d23
   }
 }