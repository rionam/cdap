/*
 * Copyright © 2015 Cask Data, Inc.
 *
 * Licensed under the Apache License, Version 2.0 (the "License"); you may not
 * use this file except in compliance with the License. You may obtain a copy of
 * the License at
 *
 * http://www.apache.org/licenses/LICENSE-2.0
 *
 * Unless required by applicable law or agreed to in writing, software
 * distributed under the License is distributed on an "AS IS" BASIS, WITHOUT
 * WARRANTIES OR CONDITIONS OF ANY KIND, either express or implied. See the
 * License for the specific language governing permissions and limitations under
 * the License.
 */

package co.cask.cdap.internal.app.runtime.adapter;

import co.cask.cdap.api.schedule.SchedulableProgramType;
import co.cask.cdap.api.schedule.ScheduleSpecification;
import co.cask.cdap.app.ApplicationSpecification;
import co.cask.cdap.app.deploy.ConfigResponse;
import co.cask.cdap.app.deploy.Manager;
import co.cask.cdap.app.deploy.ManagerFactory;
import co.cask.cdap.app.runtime.ProgramController;
import co.cask.cdap.app.runtime.ProgramRuntimeService;
<<<<<<< HEAD
=======
import co.cask.cdap.app.runtime.RunIds;
>>>>>>> a3492a69
import co.cask.cdap.app.store.Store;
import co.cask.cdap.common.conf.CConfiguration;
import co.cask.cdap.common.conf.Constants;
import co.cask.cdap.common.exception.AdapterNotFoundException;
import co.cask.cdap.common.exception.CannotBeDeletedException;
import co.cask.cdap.common.exception.NotFoundException;
import co.cask.cdap.common.namespace.NamespacedLocationFactory;
import co.cask.cdap.internal.app.ApplicationSpecificationAdapter;
import co.cask.cdap.internal.app.deploy.InMemoryConfigurator;
import co.cask.cdap.internal.app.deploy.ProgramTerminator;
import co.cask.cdap.internal.app.deploy.pipeline.ApplicationDeployScope;
import co.cask.cdap.internal.app.deploy.pipeline.ApplicationWithPrograms;
import co.cask.cdap.internal.app.deploy.pipeline.DeploymentInfo;
import co.cask.cdap.internal.app.deploy.pipeline.adapter.AdapterDeploymentInfo;
import co.cask.cdap.internal.app.runtime.AbstractListener;
<<<<<<< HEAD
=======
import co.cask.cdap.internal.app.runtime.ProgramOptionConstants;
>>>>>>> a3492a69
import co.cask.cdap.internal.app.runtime.schedule.Scheduler;
import co.cask.cdap.internal.app.runtime.schedule.SchedulerException;
import co.cask.cdap.internal.app.services.ProgramLifecycleService;
import co.cask.cdap.internal.app.services.PropertiesResolver;
import co.cask.cdap.proto.AdapterConfig;
import co.cask.cdap.proto.Id;
import co.cask.cdap.proto.ProgramRunStatus;
import co.cask.cdap.proto.ProgramType;
import co.cask.cdap.proto.RunRecord;
import co.cask.cdap.templates.AdapterSpecification;
import com.clearspring.analytics.util.Preconditions;
import com.google.common.annotations.VisibleForTesting;
<<<<<<< HEAD
import com.google.common.base.Preconditions;
import com.google.common.base.Throwables;
=======
import com.google.common.base.Throwables;
import com.google.common.collect.ImmutableMap;
>>>>>>> a3492a69
import com.google.common.collect.Iterables;
import com.google.common.collect.Lists;
import com.google.common.collect.Maps;
import com.google.common.hash.HashCode;
import com.google.common.hash.Hashing;
import com.google.common.io.Closeables;
import com.google.common.io.Files;
import com.google.common.io.InputSupplier;
import com.google.common.util.concurrent.AbstractIdleService;
import com.google.common.util.concurrent.ListenableFuture;
import com.google.gson.Gson;
import com.google.gson.GsonBuilder;
import com.google.inject.Inject;
import com.google.inject.name.Named;
import org.apache.commons.io.FileUtils;
import org.apache.twill.api.RunId;
import org.apache.twill.common.Threads;
import org.apache.twill.filesystem.LocalLocationFactory;
import org.apache.twill.filesystem.Location;
import org.slf4j.Logger;
import org.slf4j.LoggerFactory;

import java.io.File;
import java.io.FileNotFoundException;
import java.io.IOException;
import java.io.Reader;
import java.util.Collection;
import java.util.List;
import java.util.Map;
import java.util.concurrent.ExecutionException;
import java.util.concurrent.TimeUnit;
import java.util.concurrent.TimeoutException;
import javax.annotation.Nullable;

/**
 * Service that manages lifecycle of Adapters.
 */
public class AdapterService extends AbstractIdleService {
  private static final Logger LOG = LoggerFactory.getLogger(AdapterService.class);
  private static final Gson GSON = ApplicationSpecificationAdapter.addTypeAdapters(new GsonBuilder()).create();
  private final ManagerFactory<DeploymentInfo, ApplicationWithPrograms> templateManagerFactory;
  private final ManagerFactory<AdapterDeploymentInfo, AdapterSpecification> adapterManagerFactory;
  private final CConfiguration configuration;
  private final Scheduler scheduler;
  private final ProgramLifecycleService lifecycleService;
  private final Store store;
<<<<<<< HEAD
  private final AdapterStore adapterStore;
=======
>>>>>>> a3492a69
  private final PropertiesResolver resolver;
  private final NamespacedLocationFactory namespacedLocationFactory;
  // template name to template info mapping
  private Map<String, ApplicationTemplateInfo> appTemplateInfos;
  // jar file name to template info mapping
  private Map<String, ApplicationTemplateInfo> fileToTemplateMap;

  @Inject
  public AdapterService(CConfiguration configuration, Scheduler scheduler, Store store, AdapterStore adapterStore,
                        @Named("templates")
                        ManagerFactory<DeploymentInfo, ApplicationWithPrograms> templateManagerFactory,
                        @Named("adapters")
                        ManagerFactory<AdapterDeploymentInfo, AdapterSpecification> adapterManagerFactory,
                        NamespacedLocationFactory namespacedLocationFactory, ProgramLifecycleService lifecycleService,
                        PropertiesResolver resolver) {
    this.configuration = configuration;
    this.adapterStore = adapterStore;
    this.scheduler = scheduler;
    this.lifecycleService = lifecycleService;
    this.namespacedLocationFactory = namespacedLocationFactory;
    this.store = store;
    this.templateManagerFactory = templateManagerFactory;
    this.adapterManagerFactory = adapterManagerFactory;
    this.appTemplateInfos = Maps.newHashMap();
    this.fileToTemplateMap = Maps.newHashMap();
    this.resolver = resolver;
  }

  @Override
  protected void startUp() throws Exception {
    LOG.info("Starting AdapterService");
    registerTemplates();
  }

  @Override
  protected void shutDown() throws Exception {
    LOG.info("Shutting down AdapterService");
  }

  /**
   * Deploy the given application template in the given namespace.
   *
   * @param namespace the namespace to deploy in
   * @param templateName the name of the template to deploy
   * @throws NotFoundException if the template was not found
   * @throws IllegalArgumentException if the template is invalid
   * @throws IOException if there was an error reading the template jar
   * @throws TimeoutException if there was a timeout examining the template jar
   */
  public void deployTemplate(Id.Namespace namespace, String templateName)
    throws NotFoundException, InterruptedException, ExecutionException, TimeoutException, IOException {
    ApplicationTemplateInfo templateInfo = appTemplateInfos.get(templateName);
    if (templateInfo == null) {
      throw new NotFoundException(Id.ApplicationTemplate.from(templateName));
    }
    // make sure we're up to date on template info
    registerTemplates();
    deployTemplate(namespace, templateInfo);
  }

  /**
   * Get the {@link ApplicationTemplateInfo} for a given application template.
   *
   * @param templateName the template name
   * @return instance of {@link ApplicationTemplateInfo} if available, null otherwise
   */
  @Nullable
  public ApplicationTemplateInfo getApplicationTemplateInfo(String templateName) {
    return appTemplateInfos.get(templateName);
  }

  /**
   * Retrieves the {@link AdapterConfig} specified by the name in a given namespace.
   *
   * @param namespace namespace to lookup the adapter
   * @param adapterName name of the adapter
   * @return requested {@link AdapterConfig} or null if no such AdapterInfo exists
   * @throws AdapterNotFoundException if the requested adapter is not found
   */
  public AdapterSpecification getAdapter(Id.Namespace namespace, String adapterName) throws AdapterNotFoundException {
    AdapterSpecification adapterSpec = store.getAdapter(namespace, adapterName);
    if (adapterSpec == null) {
      throw new AdapterNotFoundException(Id.Adapter.from(namespace, adapterName));
    }
    return adapterSpec;
  }

  /**
   * Retrieves the status of an Adapter specified by the name in a given namespace.
   *
   * @param namespace namespace to lookup the adapter
   * @param adapterName name of the adapter
   * @return requested Adapter's status
   * @throws AdapterNotFoundException if the requested adapter is not found
   */
  public AdapterStatus getAdapterStatus(Id.Namespace namespace, String adapterName) throws AdapterNotFoundException {
    AdapterStatus adapterStatus = store.getAdapterStatus(namespace, adapterName);
    if (adapterStatus == null) {
      throw new AdapterNotFoundException(Id.Adapter.from(namespace, adapterName));
    }
    return adapterStatus;
  }

  /**
   * Sets the status of an Adapter specified by the name in a given namespace.
   *
   * @param namespace namespace of the adapter
   * @param adapterName name of the adapter
   * @return specified Adapter's previous status
   * @throws AdapterNotFoundException if the specified adapter is not found
   */
  private AdapterStatus setAdapterStatus(Id.Namespace namespace, String adapterName, AdapterStatus status)
    throws AdapterNotFoundException {
    AdapterStatus existingStatus = store.setAdapterStatus(namespace, adapterName, status);
    if (existingStatus == null) {
      throw new AdapterNotFoundException(Id.Adapter.from(namespace, adapterName));
    }
    return existingStatus;
  }

  /**
   * Get all adapters in a given namespace.
   *
   * @param namespace the namespace to look up the adapters
   * @return {@link Collection} of {@link AdapterConfig}
   */
  public Collection<AdapterSpecification> getAdapters(Id.Namespace namespace) {
    return store.getAllAdapters(namespace);
  }

  /**
   * Retrieves an Collection of {@link AdapterConfig} in a given namespace that use the given template.
   *
   * @param namespace namespace to lookup the adapter
   * @param template the template of requested adapters
   * @return Collection of requested {@link AdapterConfig}
   */
  public Collection<AdapterSpecification> getAdapters(Id.Namespace namespace, final String template) {
    // Alternative is to construct the key using adapterType as well, when storing the the adapterSpec. That approach
    // will make lookup by adapterType simpler, but it will increase the complexity of lookup by namespace + adapterName
    List<AdapterSpecification> adaptersByType = Lists.newArrayList();
    Collection<AdapterSpecification> adapters = store.getAllAdapters(namespace);
    for (AdapterSpecification adapterSpec : adapters) {
      if (adapterSpec.getTemplate().equals(template)) {
        adaptersByType.add(adapterSpec);
      }
    }
    return adaptersByType;
  }

  /**
   * Creates an adapter.
   *
   * @param namespace namespace to create the adapter
   * @param adapterName name of the adapter to create
   * @param adapterConfig config for the adapter to create
   * @throws AdapterAlreadyExistsException if an adapter with the same name already exists.
   * @throws IllegalArgumentException on other input errors.
   */
  public void createAdapter(Id.Namespace namespace, String adapterName, AdapterConfig adapterConfig)
    throws IllegalArgumentException, AdapterAlreadyExistsException {

    ApplicationTemplateInfo applicationTemplateInfo = appTemplateInfos.get(adapterConfig.getTemplate());
    Preconditions.checkArgument(applicationTemplateInfo != null,
                                "Application template %s not found", adapterConfig.getTemplate());

    if (store.getAdapter(namespace, adapterName) != null) {
      throw new AdapterAlreadyExistsException(adapterName);
    }

    // if the template has not been deployed, deploy it first
    Id.Application templateId = Id.Application.from(namespace, applicationTemplateInfo.getName());
    ApplicationSpecification appSpec = store.getApplication(templateId);
    if (appSpec == null) {
      appSpec = deployTemplate(namespace, applicationTemplateInfo);
    }

    deployAdapter(namespace, adapterName, applicationTemplateInfo, appSpec, adapterConfig);
  }

  /**
   * Remove adapter identified by the namespace and name.
   *
   * @param namespace namespace id
   * @param adapterName adapter name
   * @throws AdapterNotFoundException if the adapter to be removed is not found.
   * @throws CannotBeDeletedException if the adapter is not stopped.
   */
  public void removeAdapter(Id.Namespace namespace, String adapterName)
    throws NotFoundException, CannotBeDeletedException {

    AdapterStatus adapterStatus = getAdapterStatus(namespace, adapterName);
    if (adapterStatus != AdapterStatus.STOPPED) {
      throw new CannotBeDeletedException(Id.Adapter.from(namespace, adapterName));
    }
    store.removeAdapter(namespace, adapterName);

    // TODO: Delete the application if this is the last adapter
  }

  /**
   * Stop the given adapter. Deletes the schedule for a workflow adapter and stops the worker for a worker
   * adapter.
   *
   * @param namespace the namespace the adapter is deployed in
   * @param adapterName the name of the adapter
   * @throws NotFoundException if the adapter could not be found
   * @throws InvalidAdapterOperationException if the adapter is already stopped
   * @throws SchedulerException if there was some error deleting the schedule for the adapter
   */
  public void stopAdapter(Id.Namespace namespace, String adapterName)
    throws NotFoundException, InvalidAdapterOperationException, SchedulerException {

    AdapterStatus adapterStatus = getAdapterStatus(namespace, adapterName);
    if (AdapterStatus.STOPPED.equals(adapterStatus)) {
      throw new InvalidAdapterOperationException("Adapter is already stopped.");
    }

    AdapterSpecification adapterSpec = getAdapter(namespace, adapterName);

    ProgramType programType = appTemplateInfos.get(adapterSpec.getTemplate()).getProgramType();
    if (programType == ProgramType.WORKFLOW) {
      stopWorkflowAdapter(namespace, adapterSpec);
    } else if (programType == ProgramType.WORKER) {
      stopWorkerAdapter(namespace, adapterSpec);
    } else {
      // this should never happen
      LOG.warn("Invalid program type {}.", programType);
      throw new InvalidAdapterOperationException("Invalid program type " + programType);
    }

    setAdapterStatus(namespace, adapterName, AdapterStatus.STOPPED);
  }

  /**
   * Start the given adapter. Creates a schedule for a workflow adapter and starts the worker for a worker adapter.
   *
   * @param namespace the namespace the adapter is deployed in
   * @param adapterName the name of the adapter
   * @throws NotFoundException if the adapter could not be found
   * @throws InvalidAdapterOperationException if the adapter is already started
   * @throws SchedulerException if there was some error creating the schedule for the adapter
   */
  public void startAdapter(Id.Namespace namespace, String adapterName)
    throws NotFoundException, InvalidAdapterOperationException, SchedulerException {
    AdapterStatus adapterStatus = getAdapterStatus(namespace, adapterName);
    if (AdapterStatus.STARTED.equals(adapterStatus)) {
      throw new InvalidAdapterOperationException("Adapter is already started.");
    }

    AdapterSpecification adapterSpec = getAdapter(namespace, adapterName);

    ProgramType programType = appTemplateInfos.get(adapterSpec.getTemplate()).getProgramType();
    if (programType == ProgramType.WORKFLOW) {
      startWorkflowAdapter(namespace, adapterSpec);
    } else if (programType == ProgramType.WORKER) {
      startWorkerAdapter(namespace, adapterSpec);
    } else {
      // this should never happen
      LOG.warn("Invalid program type {}.", programType);
      throw new InvalidAdapterOperationException("Invalid program type " + programType);
    }

    setAdapterStatus(namespace, adapterName, AdapterStatus.STARTED);
  }

  private Id.Program getWorkflowId(Id.Namespace namespace, AdapterSpecification adapterSpec) throws NotFoundException {
    Id.Application appId = Id.Application.from(namespace, adapterSpec.getTemplate());
    ApplicationSpecification appSpec = store.getApplication(appId);
    if (appSpec == null) {
      throw new NotFoundException(appId);
    }
    String workflowName = Iterables.getFirst(appSpec.getWorkflows().keySet(), null);
    return Id.Program.from(namespace.getId(), adapterSpec.getTemplate(), ProgramType.WORKFLOW, workflowName);
  }

  private void startWorkflowAdapter(Id.Namespace namespace, AdapterSpecification adapterSpec)
    throws NotFoundException, SchedulerException {
    Id.Program workflowId = getWorkflowId(namespace, adapterSpec);
    ScheduleSpecification scheduleSpec = adapterSpec.getScheduleSpec();
    scheduler.schedule(workflowId, scheduleSpec.getProgram().getProgramType(), scheduleSpec.getSchedule(),
                       ImmutableMap.of(ProgramOptionConstants.ADAPTER_NAME, adapterSpec.getName()));
    //TODO: Scheduler API should also manage the MDS.
    store.addSchedule(workflowId, scheduleSpec);
  }

  private void stopWorkflowAdapter(Id.Namespace namespace, AdapterSpecification adapterSpec)
    throws NotFoundException, SchedulerException {
    Id.Program workflowId = getWorkflowId(namespace, adapterSpec);
    String scheduleName = adapterSpec.getScheduleSpec().getSchedule().getName();
    scheduler.deleteSchedule(workflowId, SchedulableProgramType.WORKFLOW, scheduleName);
    //TODO: Scheduler API should also manage the MDS.
    store.deleteSchedule(workflowId, SchedulableProgramType.WORKFLOW, scheduleName);
  }

  private Id.Program getWorkerId(Id.Namespace namespace, AdapterSpecification adapterSpec) throws NotFoundException {
    Id.Application appId = Id.Application.from(namespace, adapterSpec.getTemplate());
    ApplicationSpecification appSpec = store.getApplication(appId);
<<<<<<< HEAD
    if (appSpec == null || appSpec.getWorkers().size() != 1) {
=======
    if (appSpec == null) {
>>>>>>> a3492a69
      throw new NotFoundException(appId);
    }
    String workflowName = Iterables.getFirst(appSpec.getWorkers().keySet(), null);
    return Id.Program.from(namespace.getId(), adapterSpec.getTemplate(), ProgramType.WORKER, workflowName);
<<<<<<< HEAD
  }

  private void startWorkerAdapter(Id.Namespace namespace, AdapterSpecification adapterSpec) throws NotFoundException {
    final Id.Adapter adapterId = Id.Adapter.from(namespace.getId(), adapterSpec.getName());
    final Id.Program workerId = getWorkerId(namespace, adapterSpec);
    String workerName = workerId.getId();
    try {
      Map<String, String> sysArgs = resolver.getSystemProperties(workerId, ProgramType.WORKER);
      Map<String, String> userArgs = resolver.getUserProperties(workerId, ProgramType.WORKER);
      // Override resolved preferences with adapter worker spec properties.
      userArgs.putAll(adapterSpec.getRuntimeArgs());
      store.setWorkerInstances(workerId, adapterSpec.getInstances());
      ProgramRuntimeService.RuntimeInfo runtimeInfo = lifecycleService.start(workerId, ProgramType.WORKER,
                                                                             sysArgs, userArgs, false);
      adapterStore.setRunId(adapterId, runtimeInfo.getController().getRunId());
      final ProgramController controller = runtimeInfo.getController();
      controller.addListener(new AbstractListener() {
        @Override
        public void completed() {
          super.completed();
          LOG.debug("Adapter {} completed", adapterId);
          store.setAdapterStatus(adapterId.getNamespace(), adapterId.getId(), AdapterStatus.STOPPED);
        }

        @Override
        public void error(Throwable cause) {
          super.error(cause);
          LOG.debug("Adapter {} stopped with error : {}", adapterId, cause);
          store.setAdapterStatus(adapterId.getNamespace(), adapterId.getId(), AdapterStatus.STOPPED);
        }

        @Override
        public void killed() {
          super.killed();
          LOG.debug("Adapter {} killed", adapterId);
          store.setAdapterStatus(adapterId.getNamespace(), adapterId.getId(), AdapterStatus.STOPPED);
        }
      }, Threads.SAME_THREAD_EXECUTOR);
    } catch (Throwable t) {
      if (t instanceof FileNotFoundException) {
        throw new NotFoundException(workerId);
      } else {
        Throwables.propagate(t);
      }
    }
  }

  private void stopWorkerAdapter(Id.Namespace namespace, AdapterSpecification adapterSpec) throws NotFoundException {
    Id.Adapter adapterId = Id.Adapter.from(namespace, adapterSpec.getName());
    RunId runId = adapterStore.getRunId(adapterId);
    if (runId == null) {
      throw new NotFoundException(adapterId);
    }

    try {
      lifecycleService.stopProgram(runId);
      adapterStore.deleteRunId(adapterId);
=======
  }

  private void startWorkerAdapter(Id.Namespace namespace, AdapterSpecification adapterSpec) throws NotFoundException {
    final Id.Adapter adapterId = Id.Adapter.from(namespace.getId(), adapterSpec.getName());
    final Id.Program workerId = getWorkerId(namespace, adapterSpec);
    try {
      Map<String, String> sysArgs = resolver.getSystemProperties(workerId, ProgramType.WORKER);
      Map<String, String> userArgs = resolver.getUserProperties(workerId, ProgramType.WORKER);
      // Pass Adapter Name as a system property
      sysArgs.put(ProgramOptionConstants.ADAPTER_NAME, adapterSpec.getName());
      // Override resolved preferences with adapter worker spec properties.
      userArgs.putAll(adapterSpec.getRuntimeArgs());
      store.setWorkerInstances(workerId, adapterSpec.getInstances());
      ProgramRuntimeService.RuntimeInfo runtimeInfo = lifecycleService.start(workerId, ProgramType.WORKER,
                                                                             sysArgs, userArgs, false);
      final ProgramController controller = runtimeInfo.getController();
      controller.addListener(new AbstractListener() {
        @Override
        public void init(ProgramController.State state, @Nullable Throwable cause) {
          if (state == ProgramController.State.COMPLETED) {
            completed();
          }
          if (state == ProgramController.State.ERROR) {
            error(controller.getFailureCause());
          }
        }

        @Override
        public void completed() {
          super.completed();
          LOG.debug("Adapter {} completed", adapterId);
          store.setAdapterStatus(adapterId.getNamespace(), adapterId.getId(), AdapterStatus.STOPPED);
        }

        @Override
        public void error(Throwable cause) {
          super.error(cause);
          LOG.debug("Adapter {} stopped with error : {}", adapterId, cause);
          store.setAdapterStatus(adapterId.getNamespace(), adapterId.getId(), AdapterStatus.STOPPED);
        }

        @Override
        public void killed() {
          super.killed();
          LOG.debug("Adapter {} killed", adapterId);
          store.setAdapterStatus(adapterId.getNamespace(), adapterId.getId(), AdapterStatus.STOPPED);
        }
      }, Threads.SAME_THREAD_EXECUTOR);
    } catch (Throwable t) {
      if (t instanceof FileNotFoundException) {
        throw new NotFoundException(workerId);
      } else {
        Throwables.propagate(t);
      }
    }
  }

  private void stopWorkerAdapter(Id.Namespace namespace, AdapterSpecification adapterSpec) throws NotFoundException {
    final Id.Adapter adapterId = Id.Adapter.from(namespace, adapterSpec.getName());
    final Id.Program workerId = getWorkerId(namespace, adapterSpec);
    List<RunRecord> runRecords = store.getRuns(workerId, ProgramRunStatus.RUNNING, 0, Long.MAX_VALUE, Integer.MAX_VALUE,
                                               adapterSpec.getName());
    RunRecord adapterRun = Iterables.getFirst(runRecords, null);
    if (adapterRun == null) {
      throw new NotFoundException(adapterId);
    }

    RunId runId = RunIds.fromString(adapterRun.getPid());
    try {
      lifecycleService.stopProgram(runId);
>>>>>>> a3492a69
    } catch (Throwable t) {
      LOG.error("Error while trying to stop Adapter {} which has RunId of {} : ", adapterId, runId, t);
      Throwables.propagate(t);
    }
  }

  // deploys an adapter. This will call configureAdapter() on the adapter's template. It may create
  // datasets and streams. At the end it will write to the store with the adapter spec.
  private AdapterSpecification deployAdapter(Id.Namespace namespace, String adapterName,
                                             ApplicationTemplateInfo applicationTemplateInfo,
                                             ApplicationSpecification templateSpec, AdapterConfig adapterConfig) {

    Manager<AdapterDeploymentInfo, AdapterSpecification> manager = adapterManagerFactory.create(
      new ProgramTerminator() {
        @Override
        public void stop(Id.Namespace id, Id.Program programId, ProgramType type) throws ExecutionException {
          // no-op
        }
      });

    try {
      AdapterDeploymentInfo deploymentInfo = new AdapterDeploymentInfo(
        adapterConfig, applicationTemplateInfo, templateSpec);
      Location namespaceHomeLocation = namespacedLocationFactory.get(namespace);
      if (!namespaceHomeLocation.exists()) {
        String msg = String.format("Home directory %s for namespace %s not found",
                                   namespaceHomeLocation.toURI().getPath(), namespace);
        LOG.error(msg);
        throw new FileNotFoundException(msg);
      }

      return manager.deploy(namespace, adapterName, deploymentInfo).get();
    } catch (Exception e) {
      throw new RuntimeException(e);
    }
  }

  // Deploys adapter application
  private ApplicationSpecification deployTemplate(Id.Namespace namespace,
                                                  ApplicationTemplateInfo applicationTemplateInfo) {
    try {

      Manager<DeploymentInfo, ApplicationWithPrograms> manager = templateManagerFactory.create(new ProgramTerminator() {
        @Override
        public void stop(Id.Namespace id, Id.Program programId, ProgramType type) throws ExecutionException {
          // no-op
        }
      });

      DeploymentInfo deploymentInfo = new DeploymentInfo(
        applicationTemplateInfo.getFile(),
        getTemplateTempLoc(namespace, applicationTemplateInfo),
        ApplicationDeployScope.SYSTEM);
      ApplicationWithPrograms appWithPrograms =
        manager.deploy(namespace, applicationTemplateInfo.getName(), deploymentInfo).get();
      return appWithPrograms.getSpecification();
    } catch (Exception e) {
      throw new RuntimeException(e);
    }
  }

  private Location getTemplateTempLoc(Id.Namespace namespace, ApplicationTemplateInfo templateInfo) throws IOException {

    Location namespaceHomeLocation = namespacedLocationFactory.get(namespace);
    if (!namespaceHomeLocation.exists()) {
      String msg = String.format("Home directory %s for namespace %s not found",
                                 namespaceHomeLocation.toURI().getPath(), namespace);
      LOG.error(msg);
      throw new FileNotFoundException(msg);
    }
    String appFabricDir = configuration.get(Constants.AppFabric.OUTPUT_DIR);
    Location destination = namespaceHomeLocation.append(appFabricDir)
      .append(Constants.ARCHIVE_DIR).append(templateInfo.getFile().getName());
    return destination;
  }

  // Reads all the jars from the adapter directory and sets up required internal structures.
  @VisibleForTesting
  void registerTemplates() {
    try {
      // generate a completely new map in case some templates were removed
      Map<String, ApplicationTemplateInfo> newInfoMap = Maps.newHashMap();
      Map<String, ApplicationTemplateInfo> newFileTemplateMap = Maps.newHashMap();

      File baseDir = new File(configuration.get(Constants.AppFabric.APP_TEMPLATE_DIR));
      Collection<File> files = FileUtils.listFiles(baseDir, new String[]{"jar"}, true);
      for (File file : files) {
        try {
          ApplicationTemplateInfo info = getTemplateInfo(file);
          newInfoMap.put(info.getName(), info);
          newFileTemplateMap.put(info.getFile().getName(), info);
        } catch (IllegalArgumentException e) {
          LOG.error("Application template from file {} in invalid. Skipping it.", file.getName(), e);
        }
      }
      appTemplateInfos = newInfoMap;
      fileToTemplateMap = newFileTemplateMap;
    } catch (Exception e) {
      LOG.warn("Unable to read the plugins directory");
    }
  }

  private ApplicationTemplateInfo getTemplateInfo(File jarFile)
    throws InterruptedException, ExecutionException, TimeoutException, IOException {
    ApplicationTemplateInfo existing = fileToTemplateMap.get(jarFile.getAbsolutePath());
    HashCode fileHash = Files.hash(jarFile, Hashing.md5());
    // if the file is the same, just return
    if (existing != null && fileHash.equals(existing.getFileHash())) {
      return existing;
    }

    // instantiate the template application and call configure() on it to determine it's specification
    InMemoryConfigurator configurator = new InMemoryConfigurator(new LocalLocationFactory().create(jarFile.toURI()));
    ListenableFuture<ConfigResponse> result = configurator.config();
    ConfigResponse response = result.get(2, TimeUnit.MINUTES);
    InputSupplier<? extends Reader> configSupplier = response.get();
    if (response.getExitCode() != 0 || configSupplier == null) {
      throw new IllegalArgumentException("Failed to get template info");
    }
    ApplicationSpecification spec;
    Reader configReader = configSupplier.getInput();
    try {
      spec = GSON.fromJson(configReader, ApplicationSpecification.class);
    } finally {
      Closeables.closeQuietly(configReader);
    }

    // verify that the name is ok
    Id.Application.from(Constants.DEFAULT_NAMESPACE_ID, spec.getName());

    // determine the program type of the template
    ProgramType programType;
    int numWorkflows = spec.getWorkflows().size();
    int numWorkers = spec.getWorkers().size();
    if (numWorkers == 0 && numWorkflows == 1) {
      programType = ProgramType.WORKFLOW;
    } else if (numWorkers == 1 && numWorkflows == 0) {
      programType = ProgramType.WORKER;
    } else {
      throw new IllegalArgumentException("An application template must contain exactly one worker or one workflow.");
    }

    return new ApplicationTemplateInfo(jarFile, spec.getName(), spec.getDescription(), programType, fileHash);
  }
}<|MERGE_RESOLUTION|>--- conflicted
+++ resolved
@@ -24,10 +24,7 @@
 import co.cask.cdap.app.deploy.ManagerFactory;
 import co.cask.cdap.app.runtime.ProgramController;
 import co.cask.cdap.app.runtime.ProgramRuntimeService;
-<<<<<<< HEAD
-=======
 import co.cask.cdap.app.runtime.RunIds;
->>>>>>> a3492a69
 import co.cask.cdap.app.store.Store;
 import co.cask.cdap.common.conf.CConfiguration;
 import co.cask.cdap.common.conf.Constants;
@@ -43,10 +40,7 @@
 import co.cask.cdap.internal.app.deploy.pipeline.DeploymentInfo;
 import co.cask.cdap.internal.app.deploy.pipeline.adapter.AdapterDeploymentInfo;
 import co.cask.cdap.internal.app.runtime.AbstractListener;
-<<<<<<< HEAD
-=======
 import co.cask.cdap.internal.app.runtime.ProgramOptionConstants;
->>>>>>> a3492a69
 import co.cask.cdap.internal.app.runtime.schedule.Scheduler;
 import co.cask.cdap.internal.app.runtime.schedule.SchedulerException;
 import co.cask.cdap.internal.app.services.ProgramLifecycleService;
@@ -59,13 +53,8 @@
 import co.cask.cdap.templates.AdapterSpecification;
 import com.clearspring.analytics.util.Preconditions;
 import com.google.common.annotations.VisibleForTesting;
-<<<<<<< HEAD
-import com.google.common.base.Preconditions;
-import com.google.common.base.Throwables;
-=======
 import com.google.common.base.Throwables;
 import com.google.common.collect.ImmutableMap;
->>>>>>> a3492a69
 import com.google.common.collect.Iterables;
 import com.google.common.collect.Lists;
 import com.google.common.collect.Maps;
@@ -112,10 +101,6 @@
   private final Scheduler scheduler;
   private final ProgramLifecycleService lifecycleService;
   private final Store store;
-<<<<<<< HEAD
-  private final AdapterStore adapterStore;
-=======
->>>>>>> a3492a69
   private final PropertiesResolver resolver;
   private final NamespacedLocationFactory namespacedLocationFactory;
   // template name to template info mapping
@@ -124,7 +109,7 @@
   private Map<String, ApplicationTemplateInfo> fileToTemplateMap;
 
   @Inject
-  public AdapterService(CConfiguration configuration, Scheduler scheduler, Store store, AdapterStore adapterStore,
+  public AdapterService(CConfiguration configuration, Scheduler scheduler, Store store,
                         @Named("templates")
                         ManagerFactory<DeploymentInfo, ApplicationWithPrograms> templateManagerFactory,
                         @Named("adapters")
@@ -132,7 +117,6 @@
                         NamespacedLocationFactory namespacedLocationFactory, ProgramLifecycleService lifecycleService,
                         PropertiesResolver resolver) {
     this.configuration = configuration;
-    this.adapterStore = adapterStore;
     this.scheduler = scheduler;
     this.lifecycleService = lifecycleService;
     this.namespacedLocationFactory = namespacedLocationFactory;
@@ -414,74 +398,11 @@
   private Id.Program getWorkerId(Id.Namespace namespace, AdapterSpecification adapterSpec) throws NotFoundException {
     Id.Application appId = Id.Application.from(namespace, adapterSpec.getTemplate());
     ApplicationSpecification appSpec = store.getApplication(appId);
-<<<<<<< HEAD
-    if (appSpec == null || appSpec.getWorkers().size() != 1) {
-=======
     if (appSpec == null) {
->>>>>>> a3492a69
       throw new NotFoundException(appId);
     }
     String workflowName = Iterables.getFirst(appSpec.getWorkers().keySet(), null);
     return Id.Program.from(namespace.getId(), adapterSpec.getTemplate(), ProgramType.WORKER, workflowName);
-<<<<<<< HEAD
-  }
-
-  private void startWorkerAdapter(Id.Namespace namespace, AdapterSpecification adapterSpec) throws NotFoundException {
-    final Id.Adapter adapterId = Id.Adapter.from(namespace.getId(), adapterSpec.getName());
-    final Id.Program workerId = getWorkerId(namespace, adapterSpec);
-    String workerName = workerId.getId();
-    try {
-      Map<String, String> sysArgs = resolver.getSystemProperties(workerId, ProgramType.WORKER);
-      Map<String, String> userArgs = resolver.getUserProperties(workerId, ProgramType.WORKER);
-      // Override resolved preferences with adapter worker spec properties.
-      userArgs.putAll(adapterSpec.getRuntimeArgs());
-      store.setWorkerInstances(workerId, adapterSpec.getInstances());
-      ProgramRuntimeService.RuntimeInfo runtimeInfo = lifecycleService.start(workerId, ProgramType.WORKER,
-                                                                             sysArgs, userArgs, false);
-      adapterStore.setRunId(adapterId, runtimeInfo.getController().getRunId());
-      final ProgramController controller = runtimeInfo.getController();
-      controller.addListener(new AbstractListener() {
-        @Override
-        public void completed() {
-          super.completed();
-          LOG.debug("Adapter {} completed", adapterId);
-          store.setAdapterStatus(adapterId.getNamespace(), adapterId.getId(), AdapterStatus.STOPPED);
-        }
-
-        @Override
-        public void error(Throwable cause) {
-          super.error(cause);
-          LOG.debug("Adapter {} stopped with error : {}", adapterId, cause);
-          store.setAdapterStatus(adapterId.getNamespace(), adapterId.getId(), AdapterStatus.STOPPED);
-        }
-
-        @Override
-        public void killed() {
-          super.killed();
-          LOG.debug("Adapter {} killed", adapterId);
-          store.setAdapterStatus(adapterId.getNamespace(), adapterId.getId(), AdapterStatus.STOPPED);
-        }
-      }, Threads.SAME_THREAD_EXECUTOR);
-    } catch (Throwable t) {
-      if (t instanceof FileNotFoundException) {
-        throw new NotFoundException(workerId);
-      } else {
-        Throwables.propagate(t);
-      }
-    }
-  }
-
-  private void stopWorkerAdapter(Id.Namespace namespace, AdapterSpecification adapterSpec) throws NotFoundException {
-    Id.Adapter adapterId = Id.Adapter.from(namespace, adapterSpec.getName());
-    RunId runId = adapterStore.getRunId(adapterId);
-    if (runId == null) {
-      throw new NotFoundException(adapterId);
-    }
-
-    try {
-      lifecycleService.stopProgram(runId);
-      adapterStore.deleteRunId(adapterId);
-=======
   }
 
   private void startWorkerAdapter(Id.Namespace namespace, AdapterSpecification adapterSpec) throws NotFoundException {
@@ -552,7 +473,6 @@
     RunId runId = RunIds.fromString(adapterRun.getPid());
     try {
       lifecycleService.stopProgram(runId);
->>>>>>> a3492a69
     } catch (Throwable t) {
       LOG.error("Error while trying to stop Adapter {} which has RunId of {} : ", adapterId, runId, t);
       Throwables.propagate(t);
