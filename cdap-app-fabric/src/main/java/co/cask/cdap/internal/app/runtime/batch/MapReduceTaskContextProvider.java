--- conflicted
+++ resolved
@@ -84,14 +84,8 @@
                createProgram(contextConfig),
                contextConfig.getInputDataSet(),
                contextConfig.getOutputDataSet(),
-<<<<<<< HEAD
-               contextConfig.getAdapterSpec(),
                getPluginInstantiator(contextConfig.getConfiguration()),
-               getArtifactPluginInstantiator(contextConfig.getConfiguration()),
                artifactRepository
-=======
-               getArtifactPluginInstantiator(contextConfig.getConfiguration())
->>>>>>> 6c34f1ed
         );
     }
     return context;
@@ -151,7 +145,7 @@
   }
 
   @Nullable
-  private PluginInstantiator getArtifactPluginInstantiator(Configuration hConf) {
+  private PluginInstantiator getPluginInstantiator(Configuration hConf) {
     ClassLoader classLoader = Delegators.getDelegate(hConf.getClassLoader(), MapReduceClassLoader.class);
     if (!(classLoader instanceof MapReduceClassLoader)) {
       throw new IllegalArgumentException("ClassLoader is not an MapReduceClassLoader");
