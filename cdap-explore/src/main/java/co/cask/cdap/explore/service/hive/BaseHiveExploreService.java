/*
 * Copyright © 2014-2016 Cask Data, Inc.
 *
 * Licensed under the Apache License, Version 2.0 (the "License"); you may not
 * use this file except in compliance with the License. You may obtain a copy of
 * the License at
 *
 * http://www.apache.org/licenses/LICENSE-2.0
 *
 * Unless required by applicable law or agreed to in writing, software
 * distributed under the License is distributed on an "AS IS" BASIS, WITHOUT
 * WARRANTIES OR CONDITIONS OF ANY KIND, either express or implied. See the
 * License for the specific language governing permissions and limitations under
 * the License.
 */

package co.cask.cdap.explore.service.hive;

import co.cask.cdap.app.runtime.scheduler.SchedulerQueueResolver;
import co.cask.cdap.common.NamespaceNotFoundException;
import co.cask.cdap.common.conf.CConfiguration;
import co.cask.cdap.common.conf.ConfigurationUtil;
import co.cask.cdap.common.conf.Constants;
import co.cask.cdap.common.namespace.NamespaceQueryAdmin;
import co.cask.cdap.common.utils.FileUtils;
import co.cask.cdap.data.dataset.SystemDatasetInstantiatorFactory;
import co.cask.cdap.data2.dataset2.DatasetFramework;
import co.cask.cdap.data2.transaction.stream.StreamAdmin;
import co.cask.cdap.explore.service.Explore;
import co.cask.cdap.explore.service.ExploreException;
import co.cask.cdap.explore.service.ExploreService;
import co.cask.cdap.explore.service.ExploreServiceUtils;
import co.cask.cdap.explore.service.HandleNotFoundException;
import co.cask.cdap.explore.service.HiveStreamRedirector;
import co.cask.cdap.explore.service.MetaDataInfo;
import co.cask.cdap.explore.service.TableNotFoundException;
import co.cask.cdap.hive.context.CConfCodec;
import co.cask.cdap.hive.context.ContextManager;
import co.cask.cdap.hive.context.HConfCodec;
import co.cask.cdap.hive.context.TxnCodec;
import co.cask.cdap.hive.datasets.DatasetStorageHandler;
import co.cask.cdap.hive.stream.StreamStorageHandler;
import co.cask.cdap.proto.ColumnDesc;
import co.cask.cdap.proto.NamespaceMeta;
import co.cask.cdap.proto.QueryHandle;
import co.cask.cdap.proto.QueryInfo;
import co.cask.cdap.proto.QueryResult;
import co.cask.cdap.proto.QueryStatus;
import co.cask.cdap.proto.TableInfo;
import co.cask.cdap.proto.TableNameInfo;
import co.cask.cdap.proto.id.NamespaceId;
import co.cask.cdap.security.authorization.AuthorizationEnforcementService;
import co.cask.cdap.security.spi.authentication.AuthenticationContext;
import co.cask.cdap.security.spi.authorization.AuthorizationEnforcer;
import com.google.common.base.Charsets;
import com.google.common.base.Preconditions;
import com.google.common.base.Strings;
import com.google.common.base.Supplier;
import com.google.common.base.Suppliers;
import com.google.common.base.Throwables;
import com.google.common.cache.Cache;
import com.google.common.cache.CacheBuilder;
import com.google.common.collect.ImmutableList;
import com.google.common.collect.Maps;
import com.google.common.collect.Sets;
import com.google.common.io.Closeables;
import com.google.common.reflect.TypeToken;
import com.google.common.util.concurrent.AbstractIdleService;
import com.google.gson.Gson;
import org.apache.hadoop.conf.Configuration;
import org.apache.hadoop.hive.conf.HiveConf;
import org.apache.hadoop.hive.metastore.HiveMetaStoreClient;
import org.apache.hadoop.hive.metastore.IMetaStoreClient;
import org.apache.hadoop.hive.metastore.api.FieldSchema;
import org.apache.hadoop.hive.metastore.api.MetaException;
import org.apache.hadoop.hive.metastore.api.NoSuchObjectException;
import org.apache.hadoop.hive.metastore.api.Table;
import org.apache.hadoop.hive.ql.ErrorMsg;
import org.apache.hadoop.hive.ql.session.SessionState;
import org.apache.hadoop.mapreduce.JobContext;
import org.apache.hadoop.mapreduce.MRJobConfig;
import org.apache.hadoop.security.Credentials;
import org.apache.hadoop.security.UserGroupInformation;
import org.apache.hive.service.auth.HiveAuthFactory;
import org.apache.hive.service.cli.CLIService;
import org.apache.hive.service.cli.ColumnDescriptor;
import org.apache.hive.service.cli.FetchOrientation;
import org.apache.hive.service.cli.GetInfoType;
import org.apache.hive.service.cli.GetInfoValue;
import org.apache.hive.service.cli.HiveSQLException;
import org.apache.hive.service.cli.OperationHandle;
import org.apache.hive.service.cli.SessionHandle;
import org.apache.hive.service.cli.TableSchema;
import org.apache.hive.service.cli.thrift.TColumnValue;
import org.apache.tephra.Transaction;
import org.apache.tephra.TransactionSystemClient;
import org.apache.thrift.TException;
import org.apache.twill.common.Threads;
import org.slf4j.Logger;
import org.slf4j.LoggerFactory;

import java.io.DataOutputStream;
import java.io.File;
import java.io.FileNotFoundException;
import java.io.FileWriter;
import java.io.IOException;
import java.io.Reader;
import java.lang.ref.Reference;
import java.lang.ref.ReferenceQueue;
import java.lang.ref.WeakReference;
import java.nio.file.Files;
import java.nio.file.Paths;
import java.sql.SQLException;
import java.util.ArrayList;
import java.util.Collections;
import java.util.HashMap;
import java.util.List;
import java.util.Map;
import java.util.Set;
import java.util.concurrent.Executors;
import java.util.concurrent.ScheduledExecutorService;
import java.util.concurrent.TimeUnit;
import java.util.concurrent.locks.Lock;
import javax.annotation.Nullable;

/**
 * Defines common functionality used by different HiveExploreServices. The common functionality includes
 * starting/stopping transactions, serializing configuration and saving operation information.
 *
 * Overridden {@link co.cask.cdap.explore.service.Explore} methods also call {@code startAndWait()},
 * which effectively allows this {@link com.google.common.util.concurrent.Service} to not have to start
 * until the first call to the explore methods is made. This is used for {@link Constants.Explore#START_ON_DEMAND},
 * which, if true, does not start the {@link ExploreService} when the explore HTTP services are started.
 */
public abstract class BaseHiveExploreService extends AbstractIdleService implements ExploreService {

  private static final Logger LOG = LoggerFactory.getLogger(BaseHiveExploreService.class);
  private static final Gson GSON = new Gson();
  private static final int PREVIEW_COUNT = 5;
  private static final long METASTORE_CLIENT_CLEANUP_PERIOD = 60;
  private static final String HIVE_METASTORE_TOKEN_KEY = "hive.metastore.token.signature";
  public static final String SPARK_YARN_DIST_FILES = "spark.yarn.dist.files";

  private final CConfiguration cConf;
  private final Configuration hConf;
  private final TransactionSystemClient txClient;
  private final SchedulerQueueResolver schedulerQueueResolver;

  // Handles that are running, or not yet completely fetched, they have longer timeout
  private final Cache<QueryHandle, OperationInfo> activeHandleCache;
  // Handles that don't have any more results to be fetched, they can be timed out aggressively.
  private final Cache<QueryHandle, InactiveOperationInfo> inactiveHandleCache;

  private final CLIService cliService;
  private final ScheduledExecutorService scheduledExecutorService;
  private final long cleanupJobSchedule;
  private final File previewsDir;
  private final File credentialsDir;
  private final ScheduledExecutorService metastoreClientsExecutorService;
  private final NamespaceQueryAdmin namespaceQueryAdmin;
  private final AuthorizationEnforcementService authorizationEnforcementService;

  private final ThreadLocal<Supplier<IMetaStoreClient>> metastoreClientLocal;

  // The following two fields are for tracking GC'ed metastore clients and be able to call close on them.
  private final Map<Reference<? extends Supplier<IMetaStoreClient>>, IMetaStoreClient> metastoreClientReferences;
  private final ReferenceQueue<Supplier<IMetaStoreClient>> metastoreClientReferenceQueue;

  private final Map<String, String> sparkConf = new HashMap<>();

  protected abstract OperationHandle executeSync(SessionHandle sessionHandle, String statement)
    throws HiveSQLException, ExploreException;

  protected abstract OperationHandle executeAsync(SessionHandle sessionHandle, String statement)
    throws HiveSQLException, ExploreException;

  /**
   * Fetch the status of a query that was submitted using {@link #executeAsync(SessionHandle, String)}.
   * @param handle a query handle returned by {@link #executeAsync(SessionHandle, String)}.
   * @throws HiveSQLException if the query execution itself failed with this exception
   * @throws ExploreException if there is an (internal) error in the explore system that is causing failure
   * @throws HandleNotFoundException if a query with the given handle does not exist
   */
  protected abstract QueryStatus doFetchStatus(OperationHandle handle) throws HiveSQLException, ExploreException,
    HandleNotFoundException;

  protected BaseHiveExploreService(TransactionSystemClient txClient, DatasetFramework datasetFramework,
                                   CConfiguration cConf, Configuration hConf,
                                   File previewsDir, File credentialsDir, StreamAdmin streamAdmin,
                                   NamespaceQueryAdmin namespaceQueryAdmin,
                                   SystemDatasetInstantiatorFactory datasetInstantiatorFactory,
                                   AuthorizationEnforcementService authorizationEnforcementService,
                                   AuthorizationEnforcer authorizationEnforcer,
                                   AuthenticationContext authenticationContext) {
    this.cConf = cConf;
    this.hConf = hConf;
    this.schedulerQueueResolver = new SchedulerQueueResolver(cConf, namespaceQueryAdmin);
    this.previewsDir = previewsDir;
    this.credentialsDir = credentialsDir;
    this.metastoreClientLocal = new ThreadLocal<>();
    this.metastoreClientReferences = Maps.newConcurrentMap();
    this.metastoreClientReferenceQueue = new ReferenceQueue<>();
    this.namespaceQueryAdmin = namespaceQueryAdmin;

    // Create a Timer thread to periodically collect metastore clients that are no longer in used and call close on them
    this.metastoreClientsExecutorService =
      Executors.newSingleThreadScheduledExecutor(Threads.createDaemonThreadFactory("metastore-client-gc"));

    this.scheduledExecutorService =
      Executors.newSingleThreadScheduledExecutor(Threads.createDaemonThreadFactory("explore-handle-timeout"));

    this.activeHandleCache =
      CacheBuilder.newBuilder()
        .expireAfterWrite(cConf.getLong(Constants.Explore.ACTIVE_OPERATION_TIMEOUT_SECS), TimeUnit.SECONDS)
        .removalListener(new ActiveOperationRemovalHandler(this, scheduledExecutorService))
        .build();
    this.inactiveHandleCache =
      CacheBuilder.newBuilder()
        .expireAfterWrite(cConf.getLong(Constants.Explore.INACTIVE_OPERATION_TIMEOUT_SECS), TimeUnit.SECONDS)
        .build();

    this.cliService = createCLIService();

    this.txClient = txClient;
    this.authorizationEnforcementService = authorizationEnforcementService;

    ContextManager.saveContext(datasetFramework, streamAdmin, datasetInstantiatorFactory, authorizationEnforcer,
                               authenticationContext);

    cleanupJobSchedule = cConf.getLong(Constants.Explore.CLEANUP_JOB_SCHEDULE_SECS);

    LOG.info("Active handle timeout = {} secs", cConf.getLong(Constants.Explore.ACTIVE_OPERATION_TIMEOUT_SECS));
    LOG.info("Inactive handle timeout = {} secs", cConf.getLong(Constants.Explore.INACTIVE_OPERATION_TIMEOUT_SECS));
    LOG.info("Cleanup job schedule = {} secs", cleanupJobSchedule);
  }

  protected CLIService createCLIService() {
    return new CLIService(null);
  }

  private HiveConf getHiveConf() {
    HiveConf conf = new HiveConf();
    // Read delegation token if security is enabled.
    if (UserGroupInformation.isSecurityEnabled()) {
      conf.set(HIVE_METASTORE_TOKEN_KEY, HiveAuthFactory.HS2_CLIENT_TOKEN);
    }

    // Since we use delegation token in HIVE, unset the SPNEGO authentication if it is
    // enabled. Please see CDAP-3452 for details.
    conf.unset("hive.server2.authentication.spnego.keytab");
    conf.unset("hive.server2.authentication.spnego.principal");
    return conf;
  }

  protected CLIService getCliService() {
    return cliService;
  }

  private IMetaStoreClient getMetaStoreClient() throws ExploreException {
    if (metastoreClientLocal.get() == null) {
      try {
        IMetaStoreClient client = new HiveMetaStoreClient(getHiveConf());
        Supplier<IMetaStoreClient> supplier = Suppliers.ofInstance(client);
        metastoreClientLocal.set(supplier);

        // We use GC of the supplier as a signal for us to know that a thread is gone
        // The supplier is set into the thread local, which will get GC'ed when the thread is gone.
        // Since we use a weak reference key to the supplier that points to the client
        // (in the metastoreClientReferences map), it won't block GC of the supplier instance.
        // We can use the weak reference, which is retrieved through polling the ReferenceQueue,
        // to get back the client and call close() on it.
        metastoreClientReferences.put(
          new WeakReference<>(supplier, metastoreClientReferenceQueue), client);
      } catch (MetaException e) {
        throw new ExploreException("Error initializing Hive Metastore client", e);
      }
    }
    return metastoreClientLocal.get().get();
  }

  private void closeMetastoreClient(IMetaStoreClient client) {
    try {
      client.close();
    } catch (Throwable t) {
      LOG.error("Exception raised in closing Metastore client", t);
    }
  }

  @Override
  protected void startUp() throws Exception {
    LOG.info("Starting {}...", BaseHiveExploreService.class.getSimpleName());

    HiveConf hiveConf = getHiveConf();
    if (ExploreServiceUtils.isSparkEngine(hiveConf)) {
      LOG.info("Engine is spark");
      setupSparkConf();
    }

    authorizationEnforcementService.startAndWait();
    cliService.init(hiveConf);
    cliService.start();

    metastoreClientsExecutorService.scheduleWithFixedDelay(
      new Runnable() {
        @Override
        public void run() {
          Reference<? extends Supplier<IMetaStoreClient>> ref = metastoreClientReferenceQueue.poll();
          while (ref != null) {
            IMetaStoreClient client = metastoreClientReferences.remove(ref);
            if (client != null) {
              closeMetastoreClient(client);
            }
            ref = metastoreClientReferenceQueue.poll();
          }
        }
      },
      METASTORE_CLIENT_CLEANUP_PERIOD, METASTORE_CLIENT_CLEANUP_PERIOD, TimeUnit.SECONDS);

    // Schedule the cache cleanup
    scheduledExecutorService.scheduleWithFixedDelay(new Runnable() {
                                                      @Override
                                                      public void run() {
                                                        runCacheCleanup();
                                                      }
                                                    }, cleanupJobSchedule, cleanupJobSchedule, TimeUnit.SECONDS
    );
  }

  @Override
  protected void shutDown() throws Exception {
    LOG.info("Stopping {}...", BaseHiveExploreService.class.getSimpleName());

    // By this time we should not get anymore new requests, since HTTP service has already been stopped.
    // Close all handles
    if (!activeHandleCache.asMap().isEmpty()) {
      LOG.info("Timing out active handles...");
    }
    activeHandleCache.invalidateAll();
    // Make sure the cache entries get expired.
    runCacheCleanup();

    // Wait for all cleanup jobs to complete
    scheduledExecutorService.awaitTermination(10, TimeUnit.SECONDS);
    scheduledExecutorService.shutdown();

    authorizationEnforcementService.stopAndWait();
    metastoreClientsExecutorService.shutdownNow();
    // Go through all non-cleanup'ed clients and call close() upon them
    for (IMetaStoreClient client : metastoreClientReferences.values()) {
      closeMetastoreClient(client);
    }

    cliService.stop();
  }

  private void setupSparkConf() {
    // Copy over hadoop configuration as spark properties since we don't localize hadoop conf dirs due to CDAP-5019
    for (Map.Entry<String, String> entry : hConf) {
      sparkConf.put("spark.hadoop." + entry.getKey(), hConf.get(entry.getKey()));
    }

    // don't localize config, we pass all hadoop configuration in spark properties
    sparkConf.put("spark.yarn.localizeConfig", "false");

    // Setup files to be copied over to spark containers
    sparkConf.put(BaseHiveExploreService.SPARK_YARN_DIST_FILES,
                  System.getProperty(BaseHiveExploreService.SPARK_YARN_DIST_FILES));

    if (UserGroupInformation.isSecurityEnabled()) {
      // define metastore token key name
      sparkConf.put("spark.hadoop." + HIVE_METASTORE_TOKEN_KEY, HiveAuthFactory.HS2_CLIENT_TOKEN);

      // tokens are already provided for spark client
      sparkConf.put("spark.yarn.security.tokens.hive.enabled", "false");
      sparkConf.put("spark.yarn.security.tokens.hbase.enabled", "false");

      // Hive needs to ignore security settings while running spark job
      sparkConf.put(HiveConf.ConfVars.HIVE_SERVER2_AUTHENTICATION.toString(), "NONE");
      sparkConf.put(HiveConf.ConfVars.HIVE_SERVER2_ENABLE_DOAS.toString(), "false");
    }
  }

  @Override
  public QueryHandle getColumns(String catalog, String schemaPattern, String tableNamePattern, String columnNamePattern)
    throws ExploreException, SQLException {
    startAndWait();

    try {
      SessionHandle sessionHandle = null;
      OperationHandle operationHandle = null;
      Map<String, String> sessionConf = startSession();
      String database = getHiveDatabase(schemaPattern);

      try {
        sessionHandle = openHiveSession(sessionConf);

        operationHandle = cliService.getColumns(sessionHandle, catalog, database,
                                                tableNamePattern, columnNamePattern);
        QueryHandle handle = saveReadOnlyOperation(operationHandle, sessionHandle, sessionConf, "", database);
        LOG.trace("Retrieving columns: catalog {}, schemaPattern {}, tableNamePattern {}, columnNamePattern {}",
                  catalog, database, tableNamePattern, columnNamePattern);
        return handle;
      } catch (Throwable e) {
        closeInternal(getQueryHandle(sessionConf),
                      new ReadOnlyOperationInfo(sessionHandle, operationHandle, sessionConf, "", database));
        throw e;
      }
    } catch (HiveSQLException e) {
      throw getSqlException(e);
    } catch (Throwable e) {
      throw new ExploreException(e);
    }
  }

  @Override
  public QueryHandle getCatalogs() throws ExploreException, SQLException {
    startAndWait();

    try {
      SessionHandle sessionHandle = null;
      OperationHandle operationHandle = null;
      Map<String, String> sessionConf = startSession();

      try {
        sessionHandle = openHiveSession(sessionConf);
        operationHandle = cliService.getCatalogs(sessionHandle);
        QueryHandle handle = saveReadOnlyOperation(operationHandle, sessionHandle, sessionConf, "", "");

        LOG.trace("Retrieving catalogs");
        return handle;
      } catch (Throwable e) {
        closeInternal(getQueryHandle(sessionConf),
                      new ReadOnlyOperationInfo(sessionHandle, operationHandle, sessionConf, "", ""));
        throw e;
      }
    } catch (HiveSQLException e) {
      throw getSqlException(e);
    } catch (Throwable e) {
      throw new ExploreException(e);
    }
  }

  @Override
  public QueryHandle getSchemas(String catalog, String schemaPattern) throws ExploreException, SQLException {
    startAndWait();

    try {
      SessionHandle sessionHandle = null;
      OperationHandle operationHandle = null;
      Map<String, String> sessionConf = startSession();
      String database = getHiveDatabase(schemaPattern);

      try {
        sessionHandle = openHiveSession(sessionConf);
        operationHandle = cliService.getSchemas(sessionHandle, catalog, database);
        QueryHandle handle = saveReadOnlyOperation(operationHandle, sessionHandle, sessionConf, "", database);
        LOG.trace("Retrieving schemas: catalog {}, schema {}", catalog, database);
        return handle;
      } catch (Throwable e) {
        closeInternal(getQueryHandle(sessionConf),
                      new ReadOnlyOperationInfo(sessionHandle, operationHandle, sessionConf, "", database));
        throw e;
      }
    } catch (HiveSQLException e) {
      throw getSqlException(e);
    } catch (Throwable e) {
      throw new ExploreException(e);
    }
  }

  @Override
  public QueryHandle getFunctions(String catalog, String schemaPattern, String functionNamePattern)
    throws ExploreException, SQLException {
    startAndWait();

    try {
      SessionHandle sessionHandle = null;
      OperationHandle operationHandle = null;
      Map<String, String> sessionConf = startSession();
      String database = getHiveDatabase(schemaPattern);

      try {
        sessionHandle = openHiveSession(sessionConf);
        operationHandle = cliService.getFunctions(sessionHandle, catalog,
                                                  database, functionNamePattern);
        QueryHandle handle = saveReadOnlyOperation(operationHandle, sessionHandle, sessionConf, "", database);
        LOG.trace("Retrieving functions: catalog {}, schema {}, function {}",
                  catalog, database, functionNamePattern);
        return handle;
      } catch (Throwable e) {
        closeInternal(getQueryHandle(sessionConf),
                      new ReadOnlyOperationInfo(sessionHandle, operationHandle, sessionConf, "", database));
        throw e;
      }
    } catch (HiveSQLException e) {
      throw getSqlException(e);
    } catch (Throwable e) {
      throw new ExploreException(e);
    }
  }

  @Override
  public MetaDataInfo getInfo(MetaDataInfo.InfoType infoType) throws ExploreException, SQLException {
    startAndWait();

    try {
      MetaDataInfo ret = infoType.getDefaultValue();
      if (ret != null) {
        return ret;
      }

      SessionHandle sessionHandle = null;
      Map<String, String> sessionConf = startSession();
      try {
        sessionHandle = openHiveSession(sessionConf);
        // Convert to GetInfoType
        GetInfoType hiveInfoType = null;
        for (GetInfoType t : GetInfoType.values()) {
          if (t.name().equals("CLI_" + infoType.name())) {
            hiveInfoType = t;
            break;
          }
        }
        if (hiveInfoType == null) {
          // Should not come here, unless there is a mismatch between Explore and Hive info types.
          LOG.warn("Could not find Hive info type %s", infoType);
          return null;
        }
        GetInfoValue val = cliService.getInfo(sessionHandle, hiveInfoType);
        LOG.trace("Retrieving info: {}, got value {}", infoType, val);
        return new MetaDataInfo(val.getStringValue(), val.getShortValue(), val.getIntValue(), val.getLongValue());
      } finally {
        closeInternal(getQueryHandle(sessionConf), new ReadOnlyOperationInfo(sessionHandle, null, sessionConf, "", ""));
      }
    } catch (HiveSQLException e) {
      throw getSqlException(e);
    } catch (Throwable e) {
      throw new ExploreException(e);
    }
  }

  @Override
  public QueryHandle getTables(String catalog, String schemaPattern, String tableNamePattern,
                               List<String> tableTypes) throws ExploreException, SQLException {
    startAndWait();

    try {
      SessionHandle sessionHandle = null;
      OperationHandle operationHandle = null;
      Map<String, String> sessionConf = startSession();
      String database = getHiveDatabase(schemaPattern);

      try {
        sessionHandle = openHiveSession(sessionConf);
        operationHandle = cliService.getTables(sessionHandle, catalog, database,
                                               tableNamePattern, tableTypes);
        QueryHandle handle = saveReadOnlyOperation(operationHandle, sessionHandle, sessionConf, "", database);
        LOG.trace("Retrieving tables: catalog {}, schemaNamePattern {}, tableNamePattern {}, tableTypes {}",
                  catalog, database, tableNamePattern, tableTypes);
        return handle;
      } catch (Throwable e) {
        closeInternal(getQueryHandle(sessionConf),
                      new ReadOnlyOperationInfo(sessionHandle, operationHandle, sessionConf, "", database));
        throw e;
      }
    } catch (HiveSQLException e) {
      throw getSqlException(e);
    } catch (Throwable e) {
      throw new ExploreException(e);
    }
  }

  @Override
  public List<TableNameInfo> getTables(final String namespace) throws ExploreException {
    startAndWait();

    // TODO check if the database user is allowed to access if security is enabled
    try {
      String database = getHiveDatabase(namespace);
      ImmutableList.Builder<TableNameInfo> builder = ImmutableList.builder();
      List<String> tables = getMetaStoreClient().getAllTables(database);
      for (String table : tables) {
        builder.add(new TableNameInfo(database, table));
      }
      return builder.build();
    } catch (TException e) {
      throw new ExploreException("Error connecting to Hive metastore", e);
    }
  }

  @Override
  public TableInfo getTableInfo(String namespace, String table)
    throws ExploreException, TableNotFoundException {
    startAndWait();

    // TODO check if the database user is allowed to access if security is enabled
    try {
      String db = getHiveDatabase(namespace);

      Table tableInfo = getMetaStoreClient().getTable(db, table);
      List<FieldSchema> tableFields = tableInfo.getSd().getCols();
      // for whatever reason, it seems like the table columns for partitioned tables are not present
      // in the storage descriptor. If columns are missing, do a separate call for schema.
      if (tableFields == null || tableFields.isEmpty()) {
        // don't call .getSchema()... class not found exception if we do in the thrift code...
        tableFields = getMetaStoreClient().getFields(db, table);
      }

      ImmutableList.Builder<TableInfo.ColumnInfo> schemaBuilder = ImmutableList.builder();
      Set<String> fieldNames = Sets.newHashSet();
      for (FieldSchema column : tableFields) {
        schemaBuilder.add(new TableInfo.ColumnInfo(column.getName(), column.getType(), column.getComment()));
        fieldNames.add(column.getName());
      }

      ImmutableList.Builder<TableInfo.ColumnInfo> partitionKeysBuilder = ImmutableList.builder();
      for (FieldSchema column : tableInfo.getPartitionKeys()) {
        TableInfo.ColumnInfo columnInfo = new TableInfo.ColumnInfo(column.getName(), column.getType(),
                                                                   column.getComment());
        partitionKeysBuilder.add(columnInfo);
        // add partition keys to the schema if they are not already there,
        // since they show up when you do a 'describe <table>' command.
        if (!fieldNames.contains(column.getName())) {
          schemaBuilder.add(columnInfo);
        }
      }

      // its a cdap generated table if it uses our storage handler, or if a property is set on the table.
      String cdapName = null;
      Map<String, String> tableParameters = tableInfo.getParameters();
      if (tableParameters != null) {
        cdapName = tableParameters.get(Constants.Explore.CDAP_NAME);
      }
      // tables created after CDAP 2.6 should set the "cdap.name" property, but older ones
      // do not. So also check if it uses a cdap storage handler.
      String storageHandler = tableInfo.getParameters().get("storage_handler");
      boolean isDatasetTable = cdapName != null ||
        DatasetStorageHandler.class.getName().equals(storageHandler) ||
        StreamStorageHandler.class.getName().equals(storageHandler);

      return new TableInfo(tableInfo.getTableName(), tableInfo.getDbName(), tableInfo.getOwner(),
                           (long) tableInfo.getCreateTime() * 1000, (long) tableInfo.getLastAccessTime() * 1000,
                           tableInfo.getRetention(), partitionKeysBuilder.build(), tableInfo.getParameters(),
                           tableInfo.getTableType(), schemaBuilder.build(), tableInfo.getSd().getLocation(),
                           tableInfo.getSd().getInputFormat(), tableInfo.getSd().getOutputFormat(),
                           tableInfo.getSd().isCompressed(), tableInfo.getSd().getNumBuckets(),
                           tableInfo.getSd().getSerdeInfo().getSerializationLib(),
                           tableInfo.getSd().getSerdeInfo().getParameters(), isDatasetTable);
    } catch (NoSuchObjectException e) {
      throw new TableNotFoundException(e);
    } catch (TException e) {
      throw new ExploreException(e);
    }
  }

  @Override
  public QueryHandle getTableTypes() throws ExploreException, SQLException {
    startAndWait();

    try {
      SessionHandle sessionHandle = null;
      OperationHandle operationHandle = null;
      Map<String, String> sessionConf = startSession();

      try {
        sessionHandle = openHiveSession(sessionConf);
        operationHandle = cliService.getTableTypes(sessionHandle);
        QueryHandle handle = saveReadOnlyOperation(operationHandle, sessionHandle, sessionConf, "", "");
        LOG.trace("Retrieving table types");
        return handle;
      } catch (Throwable e) {
        closeInternal(getQueryHandle(sessionConf),
                      new ReadOnlyOperationInfo(sessionHandle, operationHandle, sessionConf, "", ""));
        throw e;
      }
    } catch (HiveSQLException e) {
      throw getSqlException(e);
    } catch (Throwable e) {
      throw new ExploreException(e);
    }
  }

  @Override
  public QueryHandle getTypeInfo() throws ExploreException, SQLException {
    startAndWait();

    try {
      SessionHandle sessionHandle = null;
      OperationHandle operationHandle = null;
      Map<String, String> sessionConf = startSession();

      try {
        sessionHandle = openHiveSession(sessionConf);
        operationHandle = cliService.getTypeInfo(sessionHandle);
        QueryHandle handle = saveReadOnlyOperation(operationHandle, sessionHandle, sessionConf, "", "");
        LOG.trace("Retrieving type info");
        return handle;
      } catch (Throwable e) {
        closeInternal(getQueryHandle(sessionConf),
                      new ReadOnlyOperationInfo(sessionHandle, operationHandle, sessionConf, "", ""));
        throw e;
      }
    } catch (HiveSQLException e) {
      throw getSqlException(e);
    } catch (Throwable e) {
      throw new ExploreException(e);
    }
  }

  public QueryHandle createNamespace(NamespaceMeta namespaceMeta) throws ExploreException, SQLException {
    startAndWait();
    try {
      // Even with the "IF NOT EXISTS" in the create command, Hive still logs a non-fatal warning internally
      // when attempting to create the "default" namespace (since it already exists in Hive).
      // This check prevents the extra warn log.
      if (NamespaceId.DEFAULT.equals(namespaceMeta.getNamespaceId())) {
        return QueryHandle.NO_OP;
      }

      Map<String, String> sessionConf = startSession();
      SessionHandle sessionHandle = null;
      OperationHandle operationHandle = null;

      try {
        sessionHandle = openHiveSession(sessionConf);
        QueryHandle handle;
        if (Strings.isNullOrEmpty(namespaceMeta.getConfig().getHiveDatabase())) {
          // if no custom hive database was provided get the hive database according to cdap format and create it
          // if one does not exists since cdap is responsible for managing the lifecycle of such databases
          String database = createHiveDBName(namespaceMeta.getName());
          // "IF NOT EXISTS" so that this operation is idempotent.
          String statement = String.format("CREATE DATABASE IF NOT EXISTS %s", database);
          operationHandle = executeAsync(sessionHandle, statement);
          handle = saveReadOnlyOperation(operationHandle, sessionHandle, sessionConf, statement, database);
          LOG.info("Creating database {} with handle {}", database, handle);
        } else {
          // a custom database name was provided so check its existence
          // there is no way to check if a hive database exists or not other than trying to use it and see whether
          // it fails or not. So, run a USE databaseName command and see if it throws exception
          // Other way can be to list all database and check if the database exists or not but we are doing USE to
          // make sure that user can acutally use the database once we have impersonation.
          String statement = String.format("USE %s", namespaceMeta.getConfig().getHiveDatabase());
          // if the database does not exists the below line will throw exception from hive
          try {
            operationHandle = executeAsync(sessionHandle, statement);
          } catch (HiveSQLException e) {
            // Earlier we checked if the hive database exists or not for custom mapped namespacce. If it did not exists
            // then we will get an exception from Hive with error code 10072 which represent database was not found
            if (e.toTStatus().getErrorCode() == ErrorMsg.DATABASE_NOT_EXISTS.getErrorCode()) {
              //TODO: Add username here
              throw new ExploreException(String.format("A custom Hive Database %s was provided for namespace %s " +
                                                         "which does not exists. Please create the database in hive " +
                                                         "for the user and try creating the namespace again.",
                                                       namespaceMeta.getConfig().getHiveDatabase(),
                                                       namespaceMeta.getName()), e);
            } else {
              // some other exception was generated while checking the existense of the database
              throw new ExploreException(String.format("Failed to check existence of given custom hive database " +
                                                         "%s for namespace %s",
                                                       namespaceMeta.getConfig().getHiveDatabase(),
                                                       namespaceMeta.getName()), e);
            }
          }
          // if we didn't got an exception on the line above we know that the database exists
          handle = saveReadOnlyOperation(operationHandle, sessionHandle, sessionConf, statement,
                                         namespaceMeta.getConfig().getHiveDatabase());
          LOG.debug("Custom database {} existence verified with handle {}", namespaceMeta.getConfig().getHiveDatabase(),
                    handle);
        }
        return handle;
      } catch (Throwable e) {
        closeInternal(getQueryHandle(sessionConf),
                      new ReadOnlyOperationInfo(sessionHandle, operationHandle, sessionConf, "", ""));
        throw e;
      }
    } catch (HiveSQLException e) {
      throw getSqlException(e);
    } catch (Throwable e) {
      throw new ExploreException(e);
    }
  }

  @Override
  public QueryHandle deleteNamespace(NamespaceId namespace) throws ExploreException, SQLException {
    startAndWait();
    String customHiveDatabase;
    try {
      customHiveDatabase = namespaceQueryAdmin.get(namespace).getConfig().getHiveDatabase();
    } catch (Exception e) {
      throw new ExploreException(String.format("Failed to get namespace meta for the namespace %s", namespace));
    }
    if (Strings.isNullOrEmpty(customHiveDatabase)) {
      // no custom hive database was given for this namespace so we need to delete it
      try {
        SessionHandle sessionHandle = null;
        OperationHandle operationHandle = null;
        Map<String, String> sessionConf = startSession();
        String database = getHiveDatabase(namespace.getNamespace());
        try {
          sessionHandle = openHiveSession(sessionConf);

          String statement = String.format("DROP DATABASE %s", database);
          operationHandle = executeAsync(sessionHandle, statement);
          QueryHandle handle = saveReadOnlyOperation(operationHandle, sessionHandle, sessionConf, statement, database);
          LOG.info("Deleting database {} with handle {}", database, handle);
          return handle;
        } catch (Throwable e) {
          closeInternal(getQueryHandle(sessionConf),
                        new ReadOnlyOperationInfo(sessionHandle, operationHandle, sessionConf, "", database));
          throw e;
        }
      } catch (HiveSQLException e) {
        throw getSqlException(e);
      } catch (Throwable e) {
        throw new ExploreException(e);
      }
    } else {
      // a custom hive database was provided for this namespace do we don't need to delete it.
      LOG.debug("Custom hive database {}. Skipping delete.", customHiveDatabase, namespace);
      return QueryHandle.NO_OP;
    }
  }

  @Override
  public QueryHandle execute(NamespaceId namespace, String[] statements) throws ExploreException, SQLException {
    Preconditions.checkArgument(statements.length > 0, "There must be at least one statement");
    startAndWait();
    try {
      SessionHandle sessionHandle = null;
      OperationHandle operationHandle = null;
      Map<String, String> sessionConf = startSession(namespace);
      String database = getHiveDatabase(namespace.getNamespace());
      try {
        sessionHandle = openHiveSession(sessionConf);
        // Switch database to the one being passed in.
        setCurrentDatabase(database);

        // synchronously execute all but the last statement
        for (int i = 0; i < statements.length - 1; i++) {
          String statement = statements[i];
          LOG.trace("Executing statement synchronously: {}", statement);
          operationHandle = executeSync(sessionHandle, statement);
          QueryStatus status = doFetchStatus(operationHandle);
          if (QueryStatus.OpStatus.ERROR == status.getStatus()) {
            throw new HiveSQLException(status.getErrorMessage(), status.getSqlState());
          }
          if (QueryStatus.OpStatus.FINISHED != status.getStatus()) {
            throw new ExploreException(
              "Expected operation status FINISHED for statement '{}' but received " + status.getStatus());
          }
        }
        String statement = statements[statements.length - 1];
        operationHandle = executeAsync(sessionHandle, statement);
        QueryHandle handle = saveReadWriteOperation(operationHandle, sessionHandle, sessionConf,
                                                    statement, database);
        LOG.trace("Executing statement: {} with handle {}", statement, handle);
        return handle;
      } catch (Throwable e) {
        closeInternal(getQueryHandle(sessionConf),
                      new ReadWriteOperationInfo(sessionHandle, operationHandle, sessionConf, "", database));
        throw e;
      }
    } catch (HiveSQLException e) {
      throw getSqlException(e);
    } catch (Throwable e) {
      throw new ExploreException(e);
    }
  }

  @Override
  public QueryHandle execute(NamespaceId namespace, String statement) throws ExploreException, SQLException {
    return execute(namespace, statement, null);
  }

  @Override
  public QueryHandle execute(NamespaceId namespace, String statement,
                             @Nullable Map<String, String> additionalSessionConf)
    throws ExploreException, SQLException {

    startAndWait();

    try {
      SessionHandle sessionHandle = null;
      OperationHandle operationHandle = null;
      LOG.trace("Got statement '{}' with additional session configuration {}", statement, additionalSessionConf);
      Map<String, String> sessionConf = startSession(namespace, additionalSessionConf);
      String database = getHiveDatabase(namespace.getNamespace());
      try {
        sessionHandle = openHiveSession(sessionConf);
        // Switch database to the one being passed in.
        setCurrentDatabase(database);

        operationHandle = executeAsync(sessionHandle, statement);
        QueryHandle handle = saveReadWriteOperation(operationHandle, sessionHandle, sessionConf,
                                                    statement, database);
        LOG.trace("Executing statement: {} with handle {}", statement, handle);
        return handle;
      } catch (Throwable e) {
        closeInternal(getQueryHandle(sessionConf),
                      new ReadWriteOperationInfo(sessionHandle, operationHandle, sessionConf, "", database));
        throw e;
      }
    } catch (HiveSQLException e) {
      throw getSqlException(e);
    } catch (Throwable e) {
      throw new ExploreException(e);
    }
  }

  @Override
  public QueryStatus getStatus(QueryHandle handle) throws ExploreException, HandleNotFoundException, SQLException {
    startAndWait();

    InactiveOperationInfo inactiveOperationInfo = inactiveHandleCache.getIfPresent(handle);
    if (inactiveOperationInfo != null) {
      // Operation has been made inactive, so return the saved status.
      LOG.trace("Returning saved status for inactive handle {}", handle);
      return inactiveOperationInfo.getStatus();
    }

    try {
      // Fetch status from Hive
      QueryStatus status = fetchStatus(getActiveOperationInfo(handle));
      LOG.trace("Status of handle {} is {}", handle, status);

      // No results or error, so can be timed out aggressively
      if (status.getStatus() == QueryStatus.OpStatus.FINISHED && !status.hasResults()) {
        // In case of a query that writes to a Dataset, we will always fall into this condition,
        // and timing out aggressively will also close the transaction and make the writes visible
        timeoutAggressively(handle, getResultSchema(handle), status);
      } else if (status.getStatus() == QueryStatus.OpStatus.ERROR) {
        // getResultSchema will fail if the query is in error
        timeoutAggressively(handle, ImmutableList.<ColumnDesc>of(), status);
      }
      return status;
    } catch (HiveSQLException e) {
      throw getSqlException(e);
    }
  }

  @Override
  public List<QueryResult> nextResults(QueryHandle handle, int size)
    throws ExploreException, HandleNotFoundException, SQLException {
    startAndWait();

    InactiveOperationInfo inactiveOperationInfo = inactiveHandleCache.getIfPresent(handle);
    if (inactiveOperationInfo != null) {
      // Operation has been made inactive, so all results should have been fetched already - return empty list.
      LOG.trace("Returning empty result for inactive handle {}", handle);
      return ImmutableList.of();
    }

    try {
      List<QueryResult> results = fetchNextResults(handle, size);
      QueryStatus status = getStatus(handle);
      if (results.isEmpty() && status.getStatus() == QueryStatus.OpStatus.FINISHED) {
        // Since operation has fetched all the results, handle can be timed out aggressively.
        timeoutAggressively(handle, getResultSchema(handle), status);
      }
      return results;
    } catch (HiveSQLException e) {
      throw getSqlException(e);
    }
  }

  protected abstract List<QueryResult> doFetchNextResults(OperationHandle handle,
                                                          FetchOrientation fetchOrientation,
                                                          int size) throws Exception;

  @SuppressWarnings("unchecked")
  private List<QueryResult> fetchNextResults(QueryHandle handle, int size)
    throws HiveSQLException, ExploreException, HandleNotFoundException {
    startAndWait();

    Lock nextLock = getActiveOperationInfo(handle).getNextLock();
    nextLock.lock();
    try {
      // Fetch results from Hive
      LOG.trace("Getting results for handle {}", handle);
      OperationHandle operationHandle = getOperationHandle(handle);
      if (operationHandle.hasResultSet()) {
        return doFetchNextResults(operationHandle, FetchOrientation.FETCH_NEXT, size);
      } else {
        return Collections.emptyList();
      }
    } catch (Exception e) {
      throw Throwables.propagate(e);
    } finally {
      nextLock.unlock();
    }
  }

  @Override
  public List<QueryResult> previewResults(QueryHandle handle)
    throws ExploreException, HandleNotFoundException, SQLException {
    startAndWait();

    if (inactiveHandleCache.getIfPresent(handle) != null) {
      throw new HandleNotFoundException("Query is inactive.", true);
    }

    OperationInfo operationInfo = getActiveOperationInfo(handle);
    Lock previewLock = operationInfo.getPreviewLock();
    previewLock.lock();
    try {
      File previewFile = operationInfo.getPreviewFile();
      if (previewFile != null) {
        try {
          Reader reader = com.google.common.io.Files.newReader(previewFile, Charsets.UTF_8);
          try {
            return GSON.fromJson(reader, new TypeToken<List<QueryResult>>() { }.getType());
          } finally {
            Closeables.closeQuietly(reader);
          }
        } catch (FileNotFoundException e) {
          LOG.error("Could not retrieve preview result file {}", previewFile, e);
          throw new ExploreException(e);
        }
      }

      try {
        // Create preview results for query
        previewFile = new File(previewsDir, handle.getHandle());
        try (FileWriter fileWriter = new FileWriter(previewFile)) {
          List<QueryResult> results = fetchNextResults(handle, PREVIEW_COUNT);
          GSON.toJson(results, fileWriter);
          operationInfo.setPreviewFile(previewFile);
          return results;
        }
      } catch (IOException e) {
        LOG.error("Could not write preview results into file", e);
        throw new ExploreException(e);
      }
    } finally {
      previewLock.unlock();
    }

  }

  @Override
  public List<ColumnDesc> getResultSchema(QueryHandle handle)
    throws ExploreException, HandleNotFoundException, SQLException {
    startAndWait();

    try {
      InactiveOperationInfo inactiveOperationInfo = inactiveHandleCache.getIfPresent(handle);
      if (inactiveOperationInfo != null) {
        // Operation has been made inactive, so return saved schema.
        LOG.trace("Returning saved schema for inactive handle {}", handle);
        return inactiveOperationInfo.getSchema();
      }

      // Fetch schema from hive
      LOG.trace("Getting schema for handle {}", handle);
      OperationHandle operationHandle = getOperationHandle(handle);
      return getResultSchemaInternal(operationHandle);
    } catch (HiveSQLException e) {
      throw getSqlException(e);
    }
  }

  private List<ColumnDesc> getResultSchemaInternal(OperationHandle operationHandle) throws SQLException {
    ImmutableList.Builder<ColumnDesc> listBuilder = ImmutableList.builder();
    if (operationHandle.hasResultSet()) {
      TableSchema tableSchema = cliService.getResultSetMetadata(operationHandle);
      for (ColumnDescriptor colDesc : tableSchema.getColumnDescriptors()) {
        listBuilder.add(new ColumnDesc(colDesc.getName(), colDesc.getTypeName(),
                                       colDesc.getOrdinalPosition(), colDesc.getComment()));
      }
    }
    return listBuilder.build();
  }

  private void setCurrentDatabase(String dbName) {
    SessionState.get().setCurrentDatabase(dbName);
  }

  /**
   * Cancel a running Hive operation. After the operation moves into a {@link QueryStatus.OpStatus#CANCELED},
   * {@link #close(QueryHandle)} needs to be called to release resources.
   *
   * @param handle handle returned by {@link Explore#execute(NamespaceId, String)}.
   * @throws ExploreException on any error cancelling operation.
   * @throws HandleNotFoundException when handle is not found.
   * @throws SQLException if there are errors in the SQL statement.
   */
  void cancelInternal(QueryHandle handle) throws ExploreException, HandleNotFoundException, SQLException {
    try {
      InactiveOperationInfo inactiveOperationInfo = inactiveHandleCache.getIfPresent(handle);
      if (inactiveOperationInfo != null) {
        // Operation has been made inactive, so no point in cancelling it.
        LOG.trace("Not running cancel for inactive handle {}", handle);
        return;
      }

      LOG.trace("Cancelling operation {}", handle);
      cliService.cancelOperation(getOperationHandle(handle));
    } catch (HiveSQLException e) {
      throw getSqlException(e);
    }
  }

  @Override
  public void close(QueryHandle handle) throws ExploreException, HandleNotFoundException {
    startAndWait();
    inactiveHandleCache.invalidate(handle);
    activeHandleCache.invalidate(handle);
  }

  @Override
  public List<QueryInfo> getQueries(NamespaceId namespace) throws ExploreException, SQLException {
    startAndWait();

    List<QueryInfo> result = new ArrayList<>();
    String namespaceHiveDb = getHiveDatabase(namespace.getNamespace());
    for (Map.Entry<QueryHandle, OperationInfo> entry : activeHandleCache.asMap().entrySet()) {
      try {
        if (namespaceHiveDb.equals(entry.getValue().getHiveDatabase())) {
          // we use empty query statement for get tables, get schemas, we don't need to return it this method call.
          if (!entry.getValue().getStatement().isEmpty()) {
            QueryStatus status = getStatus(entry.getKey());
            result.add(new QueryInfo(entry.getValue().getTimestamp(), entry.getValue().getStatement(),
                                     entry.getKey(), status, true));
          }
        }
      } catch (HandleNotFoundException e) {
        // ignore the handle not found exception. this method returns all queries and handle, if the
        // handle is removed from the internal cache, then there is no point returning them from here.
      }
    }

    for (Map.Entry<QueryHandle, InactiveOperationInfo> entry : inactiveHandleCache.asMap().entrySet()) {
      InactiveOperationInfo inactiveOperationInfo = entry.getValue();
<<<<<<< HEAD
      if (inactiveOperationInfo.getHiveDatabase().equals(getHiveDatabase(namespace.getNamespace()))) {
=======
      if (namespaceHiveDb.equals(inactiveOperationInfo.getHiveDatabase())) {
>>>>>>> eefe20c3
        // we use empty query statement for get tables, get schemas, we don't need to return it this method call.
        if (!inactiveOperationInfo.getStatement().isEmpty()) {
          if (inactiveOperationInfo.getStatus() == null) {
            LOG.error("Null status for query {}, handle {}", inactiveOperationInfo.getStatement(), entry.getKey());
          }
          result.add(new QueryInfo(inactiveOperationInfo.getTimestamp(),
                                   inactiveOperationInfo.getStatement(), entry.getKey(),
                                   inactiveOperationInfo.getStatus(), false));
        }
      }
    }
    Collections.sort(result);
    return result;
  }

  @Override
  public int getActiveQueryCount(NamespaceId namespace) throws ExploreException {
    startAndWait();

    int count = 0;
    String namespaceHiveDb = getHiveDatabase(namespace.getNamespace());
    for (Map.Entry<QueryHandle, OperationInfo> entry : activeHandleCache.asMap().entrySet()) {
      if (namespaceHiveDb.equals(entry.getValue().getHiveDatabase())) {
        // we use empty query statement for get tables, get schemas, we don't need to return it this method call.
        if (!entry.getValue().getStatement().isEmpty()) {
          count++;
        }
      }
    }
    return count;
  }

  void closeInternal(QueryHandle handle, OperationInfo opInfo)
    throws ExploreException, SQLException {
    try {
      LOG.trace("Closing operation {}", handle);
      if (opInfo.getOperationHandle() != null) {
        cliService.closeOperation(opInfo.getOperationHandle());
      }
    } catch (HiveSQLException e) {
      throw getSqlException(e);
    } finally {
      try {
        if (opInfo.getSessionHandle() != null) {
          closeHiveSession(opInfo.getSessionHandle());
        }
      } finally {
        cleanUp(handle, opInfo);
      }
    }
  }

  private SessionHandle openHiveSession(Map<String, String> sessionConf) throws HiveSQLException {
    SessionHandle sessionHandle = doOpenHiveSession(sessionConf);
    try {
      HiveStreamRedirector.redirectToLogger(SessionState.get());
    } catch (Throwable t) {
      LOG.error("Error redirecting Hive output streams to logs.", t);
    }

    return sessionHandle;
  }

  // no new methods should use this directly. Instead, use openHiveSession
  protected SessionHandle doOpenHiveSession(Map<String, String> sessionConf) throws HiveSQLException {
    return cliService.openSession("", "", sessionConf);
  }

  private void closeHiveSession(SessionHandle sessionHandle) {
    try {
      cliService.closeSession(sessionHandle);
    } catch (Throwable e) {
      LOG.error("Got error closing session", e);
    }
  }

  @Nullable
  // returns null iff the input is null
  private String getHiveDatabase(@Nullable String namespace) {
    // null namespace implies that the operation happens across all databases
    if (isNullOrDefault(namespace)) {
      return namespace;
    }
    try {
      String customHiveDb = namespaceQueryAdmin.get(new NamespaceId(namespace)).getConfig().getHiveDatabase();
      if (!Strings.isNullOrEmpty(customHiveDb)) {
        return customHiveDb;
      }
    } catch (Exception e) {
      throw Throwables.propagate(e);
    }
    return getCDAPFormatDBName(namespace);
  }

  private String createHiveDBName(@Nullable String namespace) {
    // null namespace implies that the operation happens across all databases
    if (isNullOrDefault(namespace)) {
      return namespace;
    }
    return getCDAPFormatDBName(namespace);
  }

  private String getCDAPFormatDBName(@Nullable String namespace) {
    String tablePrefix = cConf.get(Constants.Dataset.TABLE_PREFIX);
    return String.format("%s_%s", tablePrefix, namespace);
  }

  private boolean isNullOrDefault(@Nullable String namespace) {
    return namespace == null || namespace.equals(NamespaceId.DEFAULT.getNamespace());
  }

  /**
   * Starts a long running transaction, and also sets up session configuration.
   * @return configuration for a hive session that contains a transaction, and serialized CDAP configuration and
   * HBase configuration. This will be used by the map-reduce tasks started by Hive.
   */
  private Map<String, String> startSession() throws ExploreException, NamespaceNotFoundException, IOException {
    return startSession(null);
  }

<<<<<<< HEAD
  protected Map<String, String> startSession(@Nullable NamespaceId namespace)
    throws IOException, ExploreException, NamespaceNotFoundException {
    return startSession(namespace, null);
  }

  protected Map<String, String> startSession(@Nullable NamespaceId namespace,
=======
  private Map<String, String> startSession(@Nullable Id.Namespace namespace)
    throws ExploreException, IOException, NamespaceNotFoundException {
    return startSession(namespace, null);
  }

  private Map<String, String> startSession(@Nullable Id.Namespace namespace,
                                           @Nullable Map<String, String> additionalSessionConf)
    throws ExploreException, IOException, NamespaceNotFoundException {
      return doStartSession(namespace, additionalSessionConf);
  }

  private Map<String, String> doStartSession(@Nullable Id.Namespace namespace,
>>>>>>> eefe20c3
                                             @Nullable Map<String, String> additionalSessionConf)
    throws IOException, ExploreException, NamespaceNotFoundException {

    Map<String, String> sessionConf = new HashMap<>();

    QueryHandle queryHandle = QueryHandle.generate();
    sessionConf.put(Constants.Explore.QUERY_ID, queryHandle.getHandle());

<<<<<<< HEAD
    String schedulerQueue = namespace != null ? schedulerQueueResolver.getQueue(namespace.toId())
                                              : schedulerQueueResolver.getDefaultQueue();
=======
    String schedulerQueue = namespace != null ? schedulerQueueResolver.getQueue(namespace)
      : schedulerQueueResolver.getDefaultQueue();
>>>>>>> eefe20c3

    if (schedulerQueue != null && !schedulerQueue.isEmpty()) {
      sessionConf.put(JobContext.QUEUE_NAME, schedulerQueue);
    }

    Transaction tx = startTransaction();
    ConfigurationUtil.set(sessionConf, Constants.Explore.TX_QUERY_KEY, TxnCodec.INSTANCE, tx);
    ConfigurationUtil.set(sessionConf, Constants.Explore.CCONF_KEY, CConfCodec.INSTANCE, cConf);
    ConfigurationUtil.set(sessionConf, Constants.Explore.HCONF_KEY, HConfCodec.INSTANCE, hConf);


    HiveConf hiveConf = getHiveConf();
    if (ExploreServiceUtils.isSparkEngine(hiveConf)) {
      sessionConf.putAll(sparkConf);
    }

    if (UserGroupInformation.isSecurityEnabled()) {
      // make sure RM does not cancel delegation tokens after the query is run
      sessionConf.put("mapreduce.job.complete.cancel.delegation.tokens", "false");
      sessionConf.put("spark.hadoop.mapreduce.job.complete.cancel.delegation.tokens", "false");

      // write the user's credentials to a file, to be used for the query
      File credentialsFile = writeCredentialsFile(queryHandle);
      String credentialsFilePath = credentialsFile.getAbsolutePath();

      // mapreduce.job.credentials.binary is added by Hive only if Kerberos credentials are present and impersonation
      // is enabled. However, in our case we don't have Kerberos credentials for Explore service.
      // Hence it will not be automatically added by Hive, instead we have to add it ourselves.
      sessionConf.put(MRJobConfig.MAPREDUCE_JOB_CREDENTIALS_BINARY, credentialsFilePath);

      sessionConf.put(HiveConf.ConfVars.SUBMITLOCALTASKVIACHILD.toString(), Boolean.FALSE.toString());
      sessionConf.put(HiveConf.ConfVars.SUBMITVIACHILD.toString(), Boolean.FALSE.toString());
      if (ExploreServiceUtils.isTezEngine(hiveConf)) {
        // Add token file location property for tez if engine is tez
        sessionConf.put("tez.credentials.path", credentialsFilePath);
      }
    }

    if (additionalSessionConf != null) {
      sessionConf.putAll(additionalSessionConf);
    }

    return sessionConf;
  }

  /**
   * Writes the {@link Credentials} of the current user to a file in the {@link #credentialsDir}, for a particular query
   *
   * @param queryHandle the query handler for the current operation
   * @return a File where the credentials were written.
   */
  private File writeCredentialsFile(QueryHandle queryHandle) throws IOException, ExploreException {
    File credentialsFile = new File(credentialsDir, queryHandle.getHandle());

    // create a local file with restricted permissions
    // only allow the owner to read/write, since it contains credentials
    Files.createFile(credentialsFile.toPath(), FileUtils.OWNER_ONLY_RW);

    LOG.debug("Writing credentials to file: {}", credentialsFile);
    try (DataOutputStream os = new DataOutputStream(Files.newOutputStream(credentialsFile.toPath()))) {
      Credentials credentials = UserGroupInformation.getCurrentUser().getCredentials();
      credentials.writeTokenStorageToStream(os);
    }
    return credentialsFile;
  }

  private QueryHandle getQueryHandle(Map<String, String> sessionConf) throws HandleNotFoundException {
    return QueryHandle.fromId(sessionConf.get(Constants.Explore.QUERY_ID));
  }

  /**
   * Returns {@link OperationHandle} associated with Explore {@link QueryHandle}.
   * @param handle explore handle.
   * @return OperationHandle.
   * @throws ExploreException
   */
  private OperationHandle getOperationHandle(QueryHandle handle) throws ExploreException, HandleNotFoundException {
    return getActiveOperationInfo(handle).getOperationHandle();
  }

  protected QueryStatus fetchStatus(OperationInfo operationInfo)
    throws ExploreException, HandleNotFoundException, HiveSQLException {
    QueryStatus queryStatus;
    try {
      queryStatus = doFetchStatus(operationInfo.getOperationHandle());
      if (QueryStatus.OpStatus.ERROR.equals(queryStatus.getStatus()) && queryStatus.getErrorMessage() == null) {
        queryStatus = new QueryStatus("Operation failed. See the log for more details.", null);
      }
    } catch (HiveSQLException e) {
      // if this is a sql exception, record it in the query status.
      // it means that query execution failed, but we can successfully retrieve the status.
      if (e.getSQLState() != null) {
        queryStatus = new QueryStatus(e.getMessage(), e.getSQLState());
      } else {
        // this is an internal error - we are not able to retrieve the status
        throw new ExploreException(e.getMessage(), e);
      }
    }
    operationInfo.setStatus(queryStatus);
    return queryStatus;
  }

  /**
   * Saves information associated with a Hive operation that is read-only on Datasets.
   * @param operationHandle {@link OperationHandle} of the Hive operation running.
   * @param sessionHandle {@link SessionHandle} for the Hive operation running.
   * @param sessionConf configuration for the session running the Hive operation.
   * @param statement SQL statement executed with the call.
   * @return {@link QueryHandle} that represents the Hive operation being run.
   */
  private QueryHandle saveReadOnlyOperation(OperationHandle operationHandle, SessionHandle sessionHandle,
                                            Map<String, String> sessionConf, String statement, String hiveDatabase) {
    QueryHandle handle = QueryHandle.fromId(sessionConf.get(Constants.Explore.QUERY_ID));
    activeHandleCache.put(handle,
                          new ReadOnlyOperationInfo(sessionHandle, operationHandle, sessionConf,
                                                    statement, hiveDatabase));
    return handle;
  }

  /**
   * Saves information associated with a Hive operation that writes to a Dataset.
   * @param operationHandle {@link OperationHandle} of the Hive operation running.
   * @param sessionHandle {@link SessionHandle} for the Hive operation running.
   * @param sessionConf configuration for the session running the Hive operation.
   * @param statement SQL statement executed with the call.
   * @return {@link QueryHandle} that represents the Hive operation being run.
   */
  private QueryHandle saveReadWriteOperation(OperationHandle operationHandle, SessionHandle sessionHandle,
                                             Map<String, String> sessionConf, String statement, String hiveDatabase) {
    QueryHandle handle = QueryHandle.fromId(sessionConf.get(Constants.Explore.QUERY_ID));
    activeHandleCache.put(handle,
                          new ReadWriteOperationInfo(sessionHandle, operationHandle,
                                                     sessionConf, statement, hiveDatabase));
    return handle;
  }

  /**
   * Called after a handle has been used to fetch all its results. This handle can be timed out aggressively.
   * It also closes associated transaction.
   *
   * @param handle operation handle.
   */
  private void timeoutAggressively(QueryHandle handle, List<ColumnDesc> schema, QueryStatus status)
    throws HandleNotFoundException {
    OperationInfo opInfo = activeHandleCache.getIfPresent(handle);
    if (opInfo == null) {
      LOG.trace("Could not find OperationInfo for handle {}, it might already have been moved to inactive list",
                handle);
      return;
    }

    closeTransaction(handle, opInfo);

    LOG.trace("Timing out handle {} aggressively", handle);
    inactiveHandleCache.put(handle, new InactiveOperationInfo(opInfo, schema, status));
    activeHandleCache.invalidate(handle);
  }

  @Override
  public OperationInfo getOperationInfo(QueryHandle queryHandle) throws HandleNotFoundException {
    InactiveOperationInfo inactiveOperationInfo = inactiveHandleCache.getIfPresent(queryHandle);
    if (inactiveOperationInfo != null) {
      return inactiveOperationInfo;
    }
    return getActiveOperationInfo(queryHandle);
  }

  private OperationInfo getActiveOperationInfo(QueryHandle handle) throws HandleNotFoundException {
    // First look in running handles and handles that still can be fetched.
    OperationInfo opInfo = activeHandleCache.getIfPresent(handle);
    if (opInfo != null) {
      return opInfo;
    }
    throw new HandleNotFoundException(String.format("Invalid handle provided: %s", handle.getHandle()));
  }

  /**
   * Cleans up the metadata associated with active {@link QueryHandle}. It also closes associated transaction.
   * @param handle handle of the running Hive operation.
   */
  private void cleanUp(QueryHandle handle, OperationInfo opInfo) {
    try {
      if (opInfo.getPreviewFile() != null) {
        opInfo.getPreviewFile().delete();
      }
      if (UserGroupInformation.isSecurityEnabled()) {
        String credentialsFile = opInfo.getSessionConf().get(MRJobConfig.MAPREDUCE_JOB_CREDENTIALS_BINARY);
        if (!new File(credentialsFile).delete()) {
          LOG.warn("Failed to delete credentials file: {}", credentialsFile);
        }
      }
      closeTransaction(handle, opInfo);
    } finally {
      activeHandleCache.invalidate(handle);
    }
  }

  private Transaction startTransaction() throws IOException {
    Transaction tx = txClient.startLong();
    LOG.trace("Transaction {} started.", tx);
    return tx;
  }

  private void closeTransaction(QueryHandle handle, OperationInfo opInfo) {
    try {
      String txCommitted = opInfo.getSessionConf().get(Constants.Explore.TX_QUERY_CLOSED);
      if (txCommitted != null && Boolean.parseBoolean(txCommitted)) {
        LOG.trace("Transaction for handle {} has already been closed", handle);
        return;
      }

      Transaction tx = ConfigurationUtil.get(opInfo.getSessionConf(),
                                             Constants.Explore.TX_QUERY_KEY,
                                             TxnCodec.INSTANCE);
      LOG.trace("Closing transaction {} for handle {}", tx, handle);

      if (opInfo.isReadOnly() ||
        (opInfo.getStatus() != null && opInfo.getStatus().getStatus() == QueryStatus.OpStatus.FINISHED))  {
        if (!(txClient.commit(tx))) {
          txClient.invalidate(tx.getWritePointer());
          LOG.info("Invalidating transaction: {}", tx);
        }
      } else {
        txClient.invalidate(tx.getWritePointer());
      }
    } catch (Throwable e) {
      LOG.error("Got exception while closing transaction.", e);
    } finally {
      opInfo.getSessionConf().put(Constants.Explore.TX_QUERY_CLOSED, "true");
    }
  }

  private void runCacheCleanup() {
    LOG.trace("Running cache cleanup");
    activeHandleCache.cleanUp();
    inactiveHandleCache.cleanUp();
  }

  // Hive wraps all exceptions, including SQL exceptions in HiveSQLException. We would like to surface the SQL
  // exception to the user, and not other Hive server exceptions. We are using a heuristic to determine whether a
  // HiveSQLException is a SQL exception or not by inspecting the SQLState of HiveSQLException. If SQLState is not
  // null then we surface the SQL exception.
  private RuntimeException getSqlException(HiveSQLException e) throws ExploreException, SQLException {
    if (e.getSQLState() != null) {
      throw e;
    }
    throw new ExploreException(e);
  }

  protected Object tColumnToObject(TColumnValue tColumnValue) throws ExploreException {
    if (tColumnValue.isSetBoolVal()) {
      return tColumnValue.getBoolVal().isValue();
    } else if (tColumnValue.isSetByteVal()) {
      return tColumnValue.getByteVal().getValue();
    } else if (tColumnValue.isSetDoubleVal()) {
      return tColumnValue.getDoubleVal().getValue();
    } else if (tColumnValue.isSetI16Val()) {
      return tColumnValue.getI16Val().getValue();
    } else if (tColumnValue.isSetI32Val()) {
      return tColumnValue.getI32Val().getValue();
    } else if (tColumnValue.isSetI64Val()) {
      return tColumnValue.getI64Val().getValue();
    } else if (tColumnValue.isSetStringVal()) {
      return tColumnValue.getStringVal().getValue();
    }
    throw new ExploreException("Unknown column value encountered: " + tColumnValue);
  }
}<|MERGE_RESOLUTION|>--- conflicted
+++ resolved
@@ -109,7 +109,6 @@
 import java.lang.ref.ReferenceQueue;
 import java.lang.ref.WeakReference;
 import java.nio.file.Files;
-import java.nio.file.Paths;
 import java.sql.SQLException;
 import java.util.ArrayList;
 import java.util.Collections;
@@ -1131,11 +1130,7 @@
 
     for (Map.Entry<QueryHandle, InactiveOperationInfo> entry : inactiveHandleCache.asMap().entrySet()) {
       InactiveOperationInfo inactiveOperationInfo = entry.getValue();
-<<<<<<< HEAD
-      if (inactiveOperationInfo.getHiveDatabase().equals(getHiveDatabase(namespace.getNamespace()))) {
-=======
       if (namespaceHiveDb.equals(inactiveOperationInfo.getHiveDatabase())) {
->>>>>>> eefe20c3
         // we use empty query statement for get tables, get schemas, we don't need to return it this method call.
         if (!inactiveOperationInfo.getStatement().isEmpty()) {
           if (inactiveOperationInfo.getStatus() == null) {
@@ -1256,27 +1251,18 @@
     return startSession(null);
   }
 
-<<<<<<< HEAD
-  protected Map<String, String> startSession(@Nullable NamespaceId namespace)
-    throws IOException, ExploreException, NamespaceNotFoundException {
-    return startSession(namespace, null);
-  }
-
-  protected Map<String, String> startSession(@Nullable NamespaceId namespace,
-=======
-  private Map<String, String> startSession(@Nullable Id.Namespace namespace)
+  private Map<String, String> startSession(@Nullable NamespaceId namespace)
     throws ExploreException, IOException, NamespaceNotFoundException {
     return startSession(namespace, null);
   }
 
-  private Map<String, String> startSession(@Nullable Id.Namespace namespace,
+  private Map<String, String> startSession(@Nullable NamespaceId namespace,
                                            @Nullable Map<String, String> additionalSessionConf)
     throws ExploreException, IOException, NamespaceNotFoundException {
       return doStartSession(namespace, additionalSessionConf);
   }
 
-  private Map<String, String> doStartSession(@Nullable Id.Namespace namespace,
->>>>>>> eefe20c3
+  private Map<String, String> doStartSession(@Nullable NamespaceId namespace,
                                              @Nullable Map<String, String> additionalSessionConf)
     throws IOException, ExploreException, NamespaceNotFoundException {
 
@@ -1285,13 +1271,8 @@
     QueryHandle queryHandle = QueryHandle.generate();
     sessionConf.put(Constants.Explore.QUERY_ID, queryHandle.getHandle());
 
-<<<<<<< HEAD
     String schedulerQueue = namespace != null ? schedulerQueueResolver.getQueue(namespace.toId())
                                               : schedulerQueueResolver.getDefaultQueue();
-=======
-    String schedulerQueue = namespace != null ? schedulerQueueResolver.getQueue(namespace)
-      : schedulerQueueResolver.getDefaultQueue();
->>>>>>> eefe20c3
 
     if (schedulerQueue != null && !schedulerQueue.isEmpty()) {
       sessionConf.put(JobContext.QUEUE_NAME, schedulerQueue);
