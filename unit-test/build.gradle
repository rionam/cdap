--- conflicted
+++ resolved
@@ -14,13 +14,8 @@
   compile elastic([group: 'com.continuuity', name: 'data-fabric', classifier: 'api', version: "${version}", changing: true], "data-fabric")
   compile elastic([group: 'com.continuuity', name: 'watchdog', version: "${version}", changing: true], "watchdog")
 
-<<<<<<< HEAD
-  // TODO reintegreate once hive-exec problems find a proper fix
-  // compile elastic([group: 'com.continuuity', name: 'explore', version: "${version}", changing: true], "explore")
-=======
   compile elastic([group: 'com.continuuity', name: 'explore', version: "${version}", changing: true], "explore")
   compile elastic([group: 'com.continuuity', name: 'explore-client', version: "${version}", changing: true], "explore-client")
->>>>>>> 1951015e
 
   // Test framework dependencies
   compile libraries.junit
