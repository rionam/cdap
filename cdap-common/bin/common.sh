#!/usr/bin/env bash

#
# Copyright © 2014-2015 Cask Data, Inc.
#
# Licensed under the Apache License, Version 2.0 (the "License"); you may not
# use this file except in compliance with the License. You may obtain a copy of
# the License at
#
# http://www.apache.org/licenses/LICENSE-2.0
#
# Unless required by applicable law or agreed to in writing, software
# distributed under the License is distributed on an "AS IS" BASIS, WITHOUT
# WARRANTIES OR CONDITIONS OF ANY KIND, either express or implied. See the
# License for the specific language governing permissions and limitations under
# the License.

# checks if there exists a PID that is already running. return 0 idempotently
cdap_check_before_start() {
  if [ -f ${pid} ]; then
    if kill -0 $(<${pid}) > /dev/null 2>&1; then
      echo "${APP} running as process $(<${pid}). Stop it first."
      return 1
    fi
  fi
  return 0
}

cdap_create_pid_dir() {
  mkdir -p "${PID_DIR}"
}

die() {
  echo "ERROR: ${*}"
  exit 1
}

# usage: cdap_get_conf "explore.enabled" "${CDAP_CONF}"/cdap-site.xml false
cdap_get_conf() {
  local __pn=${1} __fn=${2} __default=${3} __result=
  # Check for xmllint
  [[ $(which xmllint 2>/dev/null) ]] || {
    case ${PLATFORM} in
      RHEL) die "Cannot locate xmllint, is libxml2 installed?" ;;
      UBUNTU) die "Cannot locate xmllint, is libxml2-utils installed?" ;;
    esac
    # If we get here, die
    die "Cannot locate xmllint, are XML tools installed?"
  }
  # Get property from file, return last result, if multiple are returned
  __property="cat //configuration/property[name='${__pn}']/value[text()]"
  __sed_fu='/^\//d;s/^.*<value>//;s/<\/value>.*$//'
  __result=$(echo "${__property}" | xmllint --shell "${__fn}" | sed "${__sed_fu}" | tail -n 1)
  # Found result, echo it and return 0
  [[ -n "${__result}" ]] && echo ${__result} && return 0
  # No result, echo default and return 0
  [[ -n "${__default}" ]] && echo ${__default} && return 0
  return 1
}

# Rotates the basic start/stop logs
cdap_rotate_log () {
  local log=${1} num=5 prev=0
  [[ -n "${2}" ]] && num=${2}
  if [ -f "${log}" ]; then # rotate logs
    while [ ${num} -gt 1 ]; do
      prev=$((${num} - 1))
      [ -f "${log}.${prev}" ] && mv -f "${log}.${prev}" "${log}.${num}"
      num=${prev}
    done
    mv -f "${log}" "${log}.${num}"
  fi
}

# CDAP kinit using properties from cdap-site.xml
cdap_kinit() {
<<<<<<< HEAD
  local __principal=$(cdap_get_conf "cdap.master.kerberos.principal" "${CDAP_CONF}"/cdap-site.xml)
  local __keytab=$(cdap_get_conf "cdap.master.kerberos.keytab" "${CDAP_CONF}"/cdap-site.xml)
=======
  local __principal=${CDAP_PRINCIPAL:-$(get_conf "cdap.master.kerberos.principal" "${CDAP_CONF}"/cdap-site.xml)}
  local __keytab=${CDAP_KEYTAB:-$(get_conf "cdap.master.kerberos.keytab" "${CDAP_CONF}"/cdap-site.xml)}
>>>>>>> 790ef79a
  if [ -z "${__principal}" -o -z "${__keytab}" ]; then
    echo "ERROR: Both cdap.master.kerberos.principal and cdap.master.kerberos.keytab must be configured for Kerberos-enabled clusters!"
    return 1
  fi
  if [ ! -r "${__keytab}" ]; then
    echo "ERROR: Cannot read keytab: ${__keytab}"
    return 1
  fi
  if [[ $(which kinit 2>/dev/null) ]]; then
    # Replace _HOST in principal w/ FQDN, like Hadoop does
    kinit -kt "${__keytab}" "${__principal/_HOST/`hostname -f`}"
    if [[ ! $? ]]; then
      echo "ERROR: Failed executing 'kinit -kt \"${__keytab}\" \"${__principal/_HOST/`hostname -f`}\"'"
      return 1
    fi
  else
    echo "ERROR: Cannot locate kinit! Please, ensure the appropriate Kerberos utilities are installed"
    return 1
  fi
  return 0
}

# Attempts to find JAVA in few ways.
cdap_set_java () {
  # Determine the Java command to use to start the JVM.
  if [ -n "${JAVA_HOME}" ] ; then
    if [ -x "${JAVA_HOME}/jre/sh/java" ] ; then
      # IBM's JDK on AIX uses strange locations for the executables
      export JAVA="${JAVA_HOME}/jre/sh/java"
    else
      export JAVA="${JAVA_HOME}/bin/java"
    fi
    if [ ! -x "${JAVA}" ] ; then
      echo "ERROR: JAVA_HOME is set to an invalid directory: ${JAVA_HOME}

Please set the JAVA_HOME variable in your environment to match the
location of your Java installation." >&2
      return 1
    fi
  else
    export JAVA="java"
    which java >/dev/null 2>&1 && return 0
    # If we get here, we've failed this city
    echo "ERROR: JAVA_HOME is not set and no 'java' command could be found in your PATH.
Please set the JAVA_HOME variable in your environment to match the
location of your Java installation." >&2
    return 1
  fi
  return 0
}

# Sets the correct HBase support library to use, based on what version exists in the classpath
# NOTE: this function is also sourced and invoked by the CSD control script, found here:
#   https://github.com/caskdata/cm_csd/blob/develop/src/scripts/cdap-control.sh
#   Any changes to this function must be compatible with the CSD's invocation
cdap_set_hbase() {
  # Why is this here? Is this not redundant?
  if [ -z "${JAVA}" ]; then
    echo "ERROR: JAVA is not yet set, cannot determine HBase version"
    return 1
  fi

  retvalue=1
  if [ -z "${HBASE_VERSION}" ]; then
    HBASE_VERSION=$(${JAVA} -cp ${CLASSPATH} co.cask.tephra.util.HBaseVersion 2> /dev/null)
    retvalue=$?
  else
    retvalue=0
  fi

  # only set HBase version if previous call succeeded (may fail for components that don't use HBase)
  if [ ${retvalue} == 0 ]; then
    case ${HBASE_VERSION} in
      0.96*)
        hbasecompat="${CDAP_HOME}/hbase-compat-0.96/lib/*"
        ;;
      0.98*)
        hbasecompat="${CDAP_HOME}/hbase-compat-0.98/lib/*"
        ;;
      1.0-cdh*)
        hbasecompat="${CDAP_HOME}/hbase-compat-1.0-cdh/lib/*"
        ;;
      1.0*)
        hbasecompat="${CDAP_HOME}/hbase-compat-1.0/lib/*"
        ;;
      1.1*)
        hbasecompat="$CDAP_HOME/hbase-compat-1.1/lib/*"
        ;;
      *)
        echo "ERROR: Unknown/unsupported version of HBase found: ${HBASE_VERSION}"
        return 1
        ;;
    esac
    if [ -n "${hbasecompat}" ]; then
      CLASSPATH="${hbasecompat}:${CLASSPATH}"
    else
      # When will we ever hit this case?
      echo "ERROR: Failed to find installed hbase-compat jar for version ${HBASE_VERSION}."
      echo "       Is the hbase-compat-* package installed?"
      return 1
    fi
  fi
  export CLASSPATH
  return 0
}

# set the classpath to include hadoop and hbase dependencies
# NOTE: this function is also sourced and invoked by the CSD control script, found here:
#   https://github.com/caskdata/cm_csd/blob/develop/src/scripts/cdap-control.sh
#   Any changes to this function must be compatible with the CSD's invocation
cdap_set_classpath() {
  COMP_HOME=${1}
  CCONF=${2}
  if [ -n "${HBASE_HOME}" ]; then
    HBASE_CP=$(${HBASE_HOME}/bin/hbase classpath)
  elif [[ $(which hbase 2>/dev/null) ]]; then
    HBASE_CP=$(hbase classpath)
  fi

  # Where is this used outside this function?
  export HBASE_CP

  if [ -n "${HBASE_CP}" ]; then
    CP="${COMP_HOME}/lib/*:${HBASE_CP}:${CCONF}/:${COMP_HOME}/conf/:${EXTRA_CLASSPATH}"
  else
    # assume Hadoop/HBase libs are included via EXTRA_CLASSPATH
    echo "WARN: could not find Hadoop and HBase libraries"
    CP="${COMP_HOME}/lib/*:${CCONF}/:${COMP_HOME}/conf/:${EXTRA_CLASSPATH}"
  fi

  # Setup classpaths.
  if [ -n "${CLASSPATH}" ]; then
    CLASSPATH="${CLASSPATH}:${CP}"
  else
    CLASSPATH="${CP}"
  fi

  export CLASSPATH
}

# Determine Hive classpath, and set EXPLORE_CLASSPATH.
# Hive classpath is not added as part of system classpath as hive jars bundle unrelated jars like guava,
# and hence need to be isolated.
# NOTE: this function is also sourced and invoked by the CSD control script, found here:
#   https://github.com/caskdata/cm_csd/blob/develop/src/scripts/cdap-control.sh
#   Any changes to this function must be compatible with the CSD's invocation
<<<<<<< HEAD
cdap_set_hive_classpath() {
  local __explore=$(cdap_get_conf "explore.enabled" "${CDAP_CONF}"/cdap-site.xml false)
  if [[ "${__explore}" == "true" ]]; then
    if [ -z "${HIVE_HOME}" -o -z "${HIVE_CONF_DIR}" -o -z "${HADOOP_CONF_DIR}" ]; then
      __secure=$(cdap_get_conf "kerberos.auth.enabled" "${CDAP_CONF}"/cdap-site.xml false)
=======
set_hive_classpath() {
  local __explore=${EXPLORE_ENABLED:-$(get_conf "explore.enabled" "${CDAP_CONF}"/cdap-site.xml false)}
  if [[ "${__explore}" == "true" ]]; then
    if [ -z "${HIVE_HOME}" -o -z "${HIVE_CONF_DIR}" -o -z "${HADOOP_CONF_DIR}" ]; then
      __secure=${KERBEROS_ENABLED:-$(get_conf "kerberos.auth.enabled" "${CDAP_CONF}"/cdap-site.xml false)}
>>>>>>> 790ef79a
      if [[ "${__secure}" == "true" ]]; then
        cdap_kinit || return 1
      fi

      if [[ $(which hive 2>/dev/null) ]]; then
        ERR_FILE=$(mktemp)
        HIVE_VAR_OUT=$(hive -e 'set -v' 2>${ERR_FILE})
        __ret=$?
        HIVE_ERR_MSG=$(< ${ERR_FILE})
        rm ${ERR_FILE}
        if [ ${__ret} -ne 0 ]; then
          echo "ERROR - Failed getting Hive settings using: hive -e 'set -v':"
          echo "${HIVE_ERR_MSG}"
          return 1
        fi
        HIVE_VARS=$(echo ${HIVE_VAR_OUT} | tr ' ' '\n')
        # Quotes preserve whitespace
        HIVE_HOME=${HIVE_HOME:-$(echo -e "${HIVE_VARS}" | grep '^env:HIVE_HOME=' | cut -d= -f2)}
        HIVE_CONF_DIR=${HIVE_CONF_DIR:-$(echo -e "${HIVE_VARS}" | grep '^env:HIVE_CONF_DIR=' | cut -d= -f2)}
        HADOOP_CONF_DIR=${HADOOP_CONF_DIR:-$(echo -e "${HIVE_VARS}" | grep '^env:HADOOP_CONF_DIR=' | cut -d= -f2)}
      fi
    fi

    # If Hive classpath is successfully determined, derive explore
    # classpath from it and export it to use it in the launch command
    if [ -n "${HIVE_HOME}" -a -n "${HIVE_CONF_DIR}" -a -n "${HADOOP_CONF_DIR}" ]; then
      EXPLORE_CONF_FILES=$(ls -1 ${HIVE_CONF_DIR}/* ${HADOOP_CONF_DIR}/* | tr '\n' ':')
      EXPLORE_CLASSPATH=$(ls -1 ${HIVE_HOME}/lib/hive-exec-* ${HIVE_HOME}/lib/*.jar | tr '\n' ':')
      export EXPLORE_CONF_FILES EXPLORE_CLASSPATH
    fi
  fi
}

# Check that directory /var/tmp/cdap exists in the master node, or create it
cdap_check_or_create_master_local_dir() {
  mkdir -p "${LOCAL_DIR}"
}

# check and set classpath if in development enviroment
cdap_check_and_set_classpath_for_dev_environment () {
  APP_HOME=${1}

  # Detect if we are in development.
  IN_DEV_ENVIRONMENT=${IN_DEV_ENVIRONMENT:-false}

  # for developers only, add flow and flow related stuff to class path.
  if [[ "${IN_DEV_ENVIRONMENT}" == "true" ]]; then
    echo "Constructing classpath for development environment ..."
    [[ -f "${APP_HOME}"/build/generated-classpath ]] && CLASSPATH+=":$(<${APP_HOME}/build/generated-classpath)"
    [[ -d "${APP_HOME}"/build/classes ]] && CLASSPATH+=":${APP_HOME}/build/classes/main:${APP_HOME}/conf/*"
    [[ -d "${APP_HOME}"/../data-fabric/build/classes ]] && CLASSPATH+=":${APP_HOME}/../data-fabric/build/classes/main"
    [[ -d "${APP_HOME}"/../common/build/classes ]] && CLASSPATH+=":${APP_HOME}/../common/build/classes/main"
    [[ -d "${APP_HOME}"/../gateway/build/classes ]] && CLASSPATH+=":${APP_HOME}/../gateway/build/classes/main"
    export CLASSPATH
  fi
}

HOSTNAME=$(hostname -f)
export LOG_PREFIX=${APP}-${IDENT_STRING}-${HOSTNAME}
export LOGFILE=${LOG_PREFIX}.log
loglog="${LOG_DIR}/${LOGFILE}"

pid=${PID_DIR}/${APP}-${IDENT_STRING}.pid
loggc="${LOG_DIR}/${LOG_PREFIX}.gc"

export NICENESS=${NICENESS:-0}<|MERGE_RESOLUTION|>--- conflicted
+++ resolved
@@ -74,13 +74,8 @@
 
 # CDAP kinit using properties from cdap-site.xml
 cdap_kinit() {
-<<<<<<< HEAD
-  local __principal=$(cdap_get_conf "cdap.master.kerberos.principal" "${CDAP_CONF}"/cdap-site.xml)
-  local __keytab=$(cdap_get_conf "cdap.master.kerberos.keytab" "${CDAP_CONF}"/cdap-site.xml)
-=======
-  local __principal=${CDAP_PRINCIPAL:-$(get_conf "cdap.master.kerberos.principal" "${CDAP_CONF}"/cdap-site.xml)}
-  local __keytab=${CDAP_KEYTAB:-$(get_conf "cdap.master.kerberos.keytab" "${CDAP_CONF}"/cdap-site.xml)}
->>>>>>> 790ef79a
+  local __principal=${CDAP_PRINCIPAL:-$(cdap_get_conf "cdap.master.kerberos.principal" "${CDAP_CONF}"/cdap-site.xml)}
+  local __keytab=${CDAP_KEYTAB:-$(cdap_get_conf "cdap.master.kerberos.keytab" "${CDAP_CONF}"/cdap-site.xml)}
   if [ -z "${__principal}" -o -z "${__keytab}" ]; then
     echo "ERROR: Both cdap.master.kerberos.principal and cdap.master.kerberos.keytab must be configured for Kerberos-enabled clusters!"
     return 1
@@ -227,19 +222,11 @@
 # NOTE: this function is also sourced and invoked by the CSD control script, found here:
 #   https://github.com/caskdata/cm_csd/blob/develop/src/scripts/cdap-control.sh
 #   Any changes to this function must be compatible with the CSD's invocation
-<<<<<<< HEAD
 cdap_set_hive_classpath() {
-  local __explore=$(cdap_get_conf "explore.enabled" "${CDAP_CONF}"/cdap-site.xml false)
+  local __explore=${EXPLORE_ENABLED:-$(cdap_get_conf "explore.enabled" "${CDAP_CONF}"/cdap-site.xml false)}
   if [[ "${__explore}" == "true" ]]; then
     if [ -z "${HIVE_HOME}" -o -z "${HIVE_CONF_DIR}" -o -z "${HADOOP_CONF_DIR}" ]; then
-      __secure=$(cdap_get_conf "kerberos.auth.enabled" "${CDAP_CONF}"/cdap-site.xml false)
-=======
-set_hive_classpath() {
-  local __explore=${EXPLORE_ENABLED:-$(get_conf "explore.enabled" "${CDAP_CONF}"/cdap-site.xml false)}
-  if [[ "${__explore}" == "true" ]]; then
-    if [ -z "${HIVE_HOME}" -o -z "${HIVE_CONF_DIR}" -o -z "${HADOOP_CONF_DIR}" ]; then
-      __secure=${KERBEROS_ENABLED:-$(get_conf "kerberos.auth.enabled" "${CDAP_CONF}"/cdap-site.xml false)}
->>>>>>> 790ef79a
+      __secure=${KERBEROS_ENABLED:-$(cdap_get_conf "kerberos.auth.enabled" "${CDAP_CONF}"/cdap-site.xml false)}
       if [[ "${__secure}" == "true" ]]; then
         cdap_kinit || return 1
       fi
