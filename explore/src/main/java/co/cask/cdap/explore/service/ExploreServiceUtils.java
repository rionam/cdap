/*
 * Copyright 2014 Cask, Inc.
 *
 * Licensed under the Apache License, Version 2.0 (the "License"); you may not
 * use this file except in compliance with the License. You may obtain a copy of
 * the License at
 *
 * http://www.apache.org/licenses/LICENSE-2.0
 *
 * Unless required by applicable law or agreed to in writing, software
 * distributed under the License is distributed on an "AS IS" BASIS, WITHOUT
 * WARRANTIES OR CONDITIONS OF ANY KIND, either express or implied. See the
 * License for the specific language governing permissions and limitations under
 * the License.
 */

package co.cask.cdap.explore.service;

import co.cask.cdap.common.conf.Constants;
import co.cask.cdap.data2.datafabric.dataset.service.DatasetService;
import co.cask.cdap.data2.util.hbase.HBaseTableUtilFactory;
import co.cask.cdap.explore.guice.ExploreRuntimeModule;
import co.cask.cdap.explore.service.hive.Hive12ExploreService;
import co.cask.cdap.explore.service.hive.Hive13ExploreService;
import co.cask.cdap.explore.service.hive.HiveCDH4ExploreService;
import co.cask.cdap.explore.service.hive.HiveCDH5ExploreService;
import com.google.common.base.Function;
import com.google.common.base.Splitter;
import com.google.common.base.Throwables;
import com.google.common.collect.ImmutableList;
import com.google.common.collect.ImmutableSet;
import com.google.common.collect.Iterables;
import com.google.common.collect.Sets;
import org.apache.hadoop.conf.Configuration;
import org.apache.hadoop.hbase.security.User;
import org.apache.hadoop.util.VersionInfo;
import org.apache.twill.internal.utils.Dependencies;
import org.slf4j.Logger;
import org.slf4j.LoggerFactory;

import java.io.File;
import java.io.IOException;
import java.lang.reflect.Method;
import java.net.MalformedURLException;
import java.net.URL;
import java.net.URLClassLoader;
import java.util.LinkedHashSet;
import java.util.Set;
import java.util.regex.Pattern;

/**
 * Utility class for the explore service.
 */
public class ExploreServiceUtils {
  private static final Logger LOG = LoggerFactory.getLogger(ExploreServiceUtils.class);
  /**
   * Hive support enum.
   */
  public enum HiveSupport {
    // todo populate this with whatever hive version CDH4.3 runs with - REACTOR-229
    HIVE_CDH4(Pattern.compile("^.*cdh4\\..*$"), HiveCDH4ExploreService.class),
    HIVE_CDH5(Pattern.compile("^.*cdh5\\..*$"), HiveCDH5ExploreService.class),

    HIVE_12(null, Hive12ExploreService.class),
    HIVE_13(null, Hive13ExploreService.class);

    private final Pattern hadoopVersionPattern;
    private final Class<? extends ExploreService> hiveExploreServiceClass;

    private HiveSupport(Pattern hadoopVersionPattern, Class<? extends ExploreService> hiveExploreServiceClass) {
      this.hadoopVersionPattern = hadoopVersionPattern;
      this.hiveExploreServiceClass = hiveExploreServiceClass;
    }

    public Pattern getHadoopVersionPattern() {
      return hadoopVersionPattern;
    }

    public Class<? extends ExploreService> getHiveExploreServiceClass() {
      return hiveExploreServiceClass;
    }
  }

  // Caching the dependencies so that we don't trace them twice
  private static Set<File> exploreDependencies = null;
  // Caching explore class loader
  private static ClassLoader exploreClassLoader = null;

  /**
   * Get all the files contained in a class path.
   */
  public static Iterable<File> getClassPathJarsFiles(String hiveClassPath) {
    if (hiveClassPath == null) {
      return null;
    }
    return Iterables.transform(Splitter.on(':').split(hiveClassPath), STRING_FILE_FUNCTION);
  }

  private static final Function<String, File> STRING_FILE_FUNCTION =
    new Function<String, File>() {
      @Override
      public File apply(String input) {
        return new File(input).getAbsoluteFile();
      }
    };

  /**
   * Builds a class loader with the class path provided.
   */
  public static ClassLoader getExploreClassLoader() {
    if (exploreClassLoader != null) {
      return exploreClassLoader;
    }

    // EXPLORE_CLASSPATH will be defined in startup scripts if Hive is installed.
    String exploreClassPathStr = System.getProperty(Constants.Explore.EXPLORE_CLASSPATH);
    LOG.debug("Explore classpath = {}", exploreClassPathStr);
    if (exploreClassPathStr == null) {
      throw new RuntimeException("System property " + Constants.Explore.EXPLORE_CLASSPATH + " is not set.");
    }

    Iterable<File> hiveClassPath = getClassPathJarsFiles(exploreClassPathStr);
    ImmutableList.Builder<URL> builder = ImmutableList.builder();
    for (File jar : hiveClassPath) {
      try {
        builder.add(jar.toURI().toURL());
      } catch (MalformedURLException e) {
        LOG.error("Jar URL is malformed", e);
        Throwables.propagate(e);
      }
    }
    exploreClassLoader = new URLClassLoader(Iterables.toArray(builder.build(), URL.class),
                                            ClassLoader.getSystemClassLoader());
    return exploreClassLoader;
  }

  public static Class<? extends ExploreService> getHiveService(Configuration hConf) {
    HiveSupport hiveVersion = checkHiveSupportWithSecurity(hConf, null);
    Class<? extends ExploreService> hiveServiceCl = hiveVersion.getHiveExploreServiceClass();
    return hiveServiceCl;
  }

  /**
   * Check that Hive is in the class path - with a right version. Use a separate class loader to load Hive classes,
   * built using the explore classpath passed as a system property to master.
   */
  public static HiveSupport checkHiveSupportWithoutSecurity() {
    ClassLoader classLoader = getExploreClassLoader();
    return checkHiveSupportWithoutSecurity(classLoader);
  }

  /**
   * Check that Hive is in the class path - with a right version.
   *
   * @param hiveClassLoader class loader to use to load hive classes.
   *                        If null, the class loader of this class is used.
   */
  public static HiveSupport checkHiveSupportWithoutSecurity(ClassLoader hiveClassLoader) {
    try {
      ClassLoader usingCL = hiveClassLoader;
      if (usingCL == null) {
        usingCL = ExploreServiceUtils.class.getClassLoader();
      }

      // First try to figure which hive support is relevant based on Hadoop distribution name
      String hadoopVersion = VersionInfo.getVersion();
      LOG.info("Hadoop version is: {}", hadoopVersion);
      for (HiveSupport hiveSupport : HiveSupport.values()) {
        if (hiveSupport.getHadoopVersionPattern() != null &&
          hiveSupport.getHadoopVersionPattern().matcher(hadoopVersion).matches()) {
          return hiveSupport;
        }
      }

      // In Hive 12, CLIService.getOperationStatus returns OperationState.
      // In Hive 13, CLIService.getOperationStatus returns OperationStatus.
      Class cliServiceClass = usingCL.loadClass("org.apache.hive.service.cli.CLIService");
      Class operationHandleCl = usingCL.loadClass("org.apache.hive.service.cli.OperationHandle");
      Method getStatusMethod = cliServiceClass.getDeclaredMethod("getOperationStatus", operationHandleCl);

      // Rowset is an interface in Hive 13, but a class in Hive 12
      Class rowSetClass = usingCL.loadClass("org.apache.hive.service.cli.RowSet");

      if (rowSetClass.isInterface()
        && getStatusMethod.getReturnType() == usingCL.loadClass("org.apache.hive.service.cli.OperationStatus")) {
        return HiveSupport.HIVE_13;
      } else if (!rowSetClass.isInterface()
        && getStatusMethod.getReturnType() == usingCL.loadClass("org.apache.hive.service.cli.OperationState")) {
        return HiveSupport.HIVE_12;
      }
      throw new RuntimeException("Hive distribution not supported. Set the configuration '" +
                                 Constants.Explore.EXPLORE_ENABLED +
                                 "' to false to start up without Explore.");
    } catch (RuntimeException e) {
      throw e;
    } catch (Throwable e) {
      throw new RuntimeException("Hive jars not present in classpath. Set the configuration '" +
                                 Constants.Explore.EXPLORE_ENABLED +
                                 "' to false to start up without Explore.", e);
    }
  }

  /**
   * Check that Hive is in the class path - with a right version. Use a separate class loader to load Hive classes,
   * built using the explore classpath passed as a system property to master. Also check that Hadoop cluster is
   * not secure, as it is not supported by Explore yet.
   *
   * @param hConf HBase configuration used to check if Hadoop cluster is secure.
   */
  public static HiveSupport checkHiveSupportWithSecurity(Configuration hConf) {
    ClassLoader classLoader = getExploreClassLoader();
    return checkHiveSupportWithSecurity(hConf, classLoader);
  }

  /**
   * Check that Hive is in the class path - with a right version. Also check that Hadoop
   * cluster is not secure, as it is not supported by Explore yet.
   *
   * @param hConf HBase configuration used to check if Hadoop cluster is secure.
   * @param hiveClassLoader class loader to use to load hive classes.
   *                        If null, the class loader of this class is used.
   */
  public static HiveSupport checkHiveSupportWithSecurity(Configuration hConf, ClassLoader hiveClassLoader) {
    if (User.isHBaseSecurityEnabled(hConf)) {
<<<<<<< HEAD
      throw new RuntimeException("Explore is not supported on secure Hadoop clusters. Set the configuration " +
                                   "reactor.explore.enabled to false to start up CDAP without Explore.");
=======
      throw new RuntimeException("Explore is not supported on secure Hadoop clusters. Set the configuration '" +
                                 Constants.Explore.EXPLORE_ENABLED +
                                 "' to false to start without Explore.");
>>>>>>> 96adbb28
    }
    return checkHiveSupportWithoutSecurity(hiveClassLoader);
  }

  /**
   * Return the list of absolute paths of thecdacd     bootstrap classes.
   */
  public static Set<String> getBoostrapClasses() {
    ImmutableSet.Builder<String> builder = ImmutableSet.builder();
    for (String classpath : Splitter.on(File.pathSeparatorChar).split(System.getProperty("sun.boot.class.path"))) {
      File file = new File(classpath);
      builder.add(file.getAbsolutePath());
      try {
        builder.add(file.getCanonicalPath());
      } catch (IOException e) {
        LOG.warn("Could not add canonical path to aux class path for file {}", file.toString(), e);
      }
    }
    return builder.build();
  }

  /**
   * Trace the jar dependencies needed by the Explore container. Uses a separate class loader to load Hive classes,
   * built using the explore classpath passed as a system property to master.
   *
   * @return an ordered set of jar files.
   */
  public static Set<File> traceExploreDependencies() throws IOException {
    if (exploreDependencies != null) {
      return exploreDependencies;
    }

    ClassLoader classLoader = getExploreClassLoader();
    return traceExploreDependencies(classLoader);
  }

  /**
   * Trace the jar dependencies needed by the Explore container.
   *
   * @param classLoader class loader to use to trace the dependencies.
   *                    If it is null, use the class loader of this class.
   * @return an ordered set of jar files.
   */
  public static Set<File> traceExploreDependencies(ClassLoader classLoader)
    throws IOException {
    if (exploreDependencies != null) {
      return exploreDependencies;
    }

    ClassLoader usingCL = classLoader;
    if (classLoader == null) {
      usingCL = ExploreRuntimeModule.class.getClassLoader();
    }
    Set<String> bootstrapClassPaths = getBoostrapClasses();

    Set<File> hBaseTableDeps = traceDependencies(new HBaseTableUtilFactory().get().getClass().getCanonicalName(),
                                                 bootstrapClassPaths, usingCL);

    // Note the order of dependency jars is important so that HBase jars come first in the classpath order
    // LinkedHashSet maintains insertion order while removing duplicate entries.
    Set<File> orderedDependencies = new LinkedHashSet<File>();
    orderedDependencies.addAll(hBaseTableDeps);
    orderedDependencies.addAll(traceDependencies(DatasetService.class.getCanonicalName(),
                                                 bootstrapClassPaths, usingCL));
    orderedDependencies.addAll(traceDependencies("co.cask.cdap.hive.datasets.DatasetStorageHandler",
                                                 bootstrapClassPaths, usingCL));
    orderedDependencies.addAll(traceDependencies("org.apache.hadoop.hive.ql.exec.mr.ExecDriver",
                                                 bootstrapClassPaths, usingCL));
    orderedDependencies.addAll(traceDependencies("org.apache.hive.service.cli.CLIService",
                                                 bootstrapClassPaths, usingCL));
    orderedDependencies.addAll(traceDependencies("org.apache.hadoop.mapred.YarnClientProtocolProvider",
                                                 bootstrapClassPaths, usingCL));

    // Needed for - at least - CDH 4.4 integration
    orderedDependencies.addAll(traceDependencies("org.apache.hive.builtins.BuiltinUtils",
                                                 bootstrapClassPaths, usingCL));

    // Needed for - at least - CDH 5 integration
    orderedDependencies.addAll(traceDependencies("org.apache.hadoop.hive.shims.Hadoop23Shims",
                                                 bootstrapClassPaths, usingCL));

    exploreDependencies = orderedDependencies;
    return orderedDependencies;
  }

  /**
   * Trace the dependencies files of the given className, using the classLoader,
   * and excluding any class contained in the bootstrapClassPaths.
   * Nothing is returned if the classLoader does not contain the className.
   */
  public static Set<File> traceDependencies(String className, final Set<String> bootstrapClassPaths,
                                            ClassLoader classLoader)
    throws IOException {
    ClassLoader usingCL = classLoader;
    if (usingCL == null) {
      usingCL = ExploreRuntimeModule.class.getClassLoader();
    }
    final Set<File> jarFiles = Sets.newHashSet();

    Dependencies.findClassDependencies(
      usingCL,
      new Dependencies.ClassAcceptor() {
        @Override
        public boolean accept(String className, URL classUrl, URL classPathUrl) {
          if (bootstrapClassPaths.contains(classPathUrl.getFile())) {
            return false;
          }

          jarFiles.add(new File(classPathUrl.getFile()));
          return true;
        }
      },
      className
    );

    return jarFiles;
  }

}<|MERGE_RESOLUTION|>--- conflicted
+++ resolved
@@ -222,14 +222,9 @@
    */
   public static HiveSupport checkHiveSupportWithSecurity(Configuration hConf, ClassLoader hiveClassLoader) {
     if (User.isHBaseSecurityEnabled(hConf)) {
-<<<<<<< HEAD
-      throw new RuntimeException("Explore is not supported on secure Hadoop clusters. Set the configuration " +
-                                   "reactor.explore.enabled to false to start up CDAP without Explore.");
-=======
       throw new RuntimeException("Explore is not supported on secure Hadoop clusters. Set the configuration '" +
                                  Constants.Explore.EXPLORE_ENABLED +
                                  "' to false to start without Explore.");
->>>>>>> 96adbb28
     }
     return checkHiveSupportWithoutSecurity(hiveClassLoader);
   }
