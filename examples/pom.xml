--- conflicted
+++ resolved
@@ -20,11 +20,7 @@
         <module>CountRandom</module>
         <module>CountTokens</module>
         <module>HelloWorld</module>
-<<<<<<< HEAD
         <module>PageViewAnalytics</module>
-=======
-        <module>LogAnalytics</module>
->>>>>>> 3c6262eb
         <module>Purchase</module>
         <module>ResourceSpammer</module>
         <module>ResponseCodeAnalytics</module>
