--- conflicted
+++ resolved
@@ -135,18 +135,8 @@
     httpService.startAndWait();
   }
 
-<<<<<<< HEAD
-  /**
-   * Invoked during shutdown of the thread.
-   */
-  protected void triggerShutdown() {
-    programRuntimeService.stopAndWait();
-    schedulerService.stopAndWait();
-    executor.shutdownNow();
-=======
   @Override
   protected void shutDown() throws Exception {
->>>>>>> c4ae6ab7
     httpService.stopAndWait();
     programRuntimeService.stopAndWait();
     schedulerService.stopAndWait();
