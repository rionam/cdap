--- conflicted
+++ resolved
@@ -37,15 +37,8 @@
 
   @Override
   public final synchronized RuntimeInfo run(Program program, ProgramOptions options) {
-<<<<<<< HEAD
-    ProgramRunner runner = programRunnerFactory.create(ProgramRunnerFactory.Type
-                                                                           .valueOf(program.getProcessorType().name()));
-
-    Preconditions.checkNotNull(runner, "Fail to get ProgramRunner for type " + program.getProcessorType());
-=======
     ProgramRunner runner = programRunnerFactory.create(ProgramRunnerFactory.Type.valueOf(program.getType().name()));
     Preconditions.checkNotNull(runner, "Fail to get ProgramRunner for type " + program.getType());
->>>>>>> fde19f67
     final SimpleRuntimeInfo runtimeInfo = new SimpleRuntimeInfo(runner.run(program, options), program);
     addRemover(runtimeInfo);
     runtimeInfos.put(runtimeInfo.getType(), runtimeInfo.getController().getRunId(), runtimeInfo);
